#!/usr/bin/env python3
"""Config parses a supersid .cfg file.

Parameter access: all keys are forced to lowercase
  - for parameters: config['site_name'], config['longitude'], etc...
  - for stations: config.stations[i] is a quintet:(call_sign, frequency, color, channel, section)
    Note: section is used for error reporting
"""
#
# Eric Gibert
#
#   Change Log:
#   20140816:
#   - define CONSTANTS to ensure universal usage
#   20150801:
#   - add the [FTP] section
#
import sys
import os.path
import configparser
import argparse
from collections import OrderedDict
from supersid_common import script_relative_to_cwd_relative, exist_file

# constant for 'log_type'
FILTERED, RAW = 'filtered', 'raw'

# constants for mandatory station parameters
CALL_SIGN, FREQUENCY, COLOR = 'call_sign', 'frequency', 'color'

# constants for optional station parameters
CHANNEL = 'channel'

# constant for 'log_format'
SID_FORMAT, SUPERSID_FORMAT = 'sid_format', 'supersid_format'

# constant for 'log_format' with 5 decimals timestamp
SID_EXTENDED, SUPERSID_EXTENDED = 'sid_extended', 'supersid_extended'

# constant for 'log_format'
BOTH = 'both'                    # combines 'sid_format', 'supersid_format'
BOTH_EXTENDED = 'both_extended'  # combines 'sid_extended', 'supersid_extended'

# constants for alsaaudio 'Format'
S16_LE, S24_3LE, S32_LE = 'S16_LE', 'S24_3LE', 'S32_LE'

# the default configuration path, can be overridden on command line
CONFIG_FILE_NAME = script_relative_to_cwd_relative("../Config/supersid.cfg")


class MultiDict(OrderedDict):
    """Dictionary with auto numbering of [STATION] sections"""
    _unique_station = 0   # class variable

    def __setitem__(self, key, val):
        if key == "number_of_stations":
            print(f"'{key}' is deprecated, please delete it")
        if isinstance(val, dict):
            if key == ("STATION"):
                self._unique_station += 1
                key += str(self._unique_station)
            elif key.startswith("STATION_"):
                print(f"'[{key}]' is deprecated, please rename to [STATION]")
        OrderedDict.__setitem__(self, key, val)


class Config(dict):
    """Dictionary containing the key/values pair read from a .cfg file."""

    def __init__(self, filename):
        """Read the given .cfg file or tries to find one.

        Config file is formatted as a .ini Windows file
        All its key/values pairs are stored as a dictionary (self)
        :param filename: superSID .cfg file
        :return: nothing
        """
        self.version = "1.4 20150801"
        dict.__init__(self)         # Config objects are dictionaries
        self.config_ok = True       # Parsing success/failure
        self.config_err = ""        # Parsing failure error message
        config_parser = configparser.ConfigParser(dict_type=MultiDict, strict=False)

        self.filenames = config_parser.read(filename)

        if len(self.filenames) == 0:
            self.config_ok = False
            self.config_err = "Cannot find configuration file: " + filename
            return

        # Each section (dictionary entry) matches a list of parameters
        # each parameter has:
        # - a key description
        # - a type for cast
        # - a default value or None if mandatory

        sections = {
            'PARAMETERS': (
                ####################
                # optional entries #
                ####################

                # yes/no to save every hour
                ('hourly_save', str, "no"),

                # data path configuration by the user
                ('data_path', str, "../Data/"),

                # SUPERSID_EXTENDED (default)
                # suitable for automatic FTP upload
                ('log_format', str, SUPERSID_EXTENDED),

                # text, tk (default)
                ('viewer', str, 'tk'),

                # beta_wing for sidfile.filter_buffer()
                ('bema_wing', int, 6),

                # paper size of the images, one of A3, A4, A5, Legal, Letter
                ('paper_size', str, 'A4'),

                # min value for the y-axis of the psd graph
                # 'NaN' means automatic scaling
                ('psd_min', float, float('NaN')),

                # max value for the y-axis of the psd graph
                # 'NaN' means automatic scaling
                ('psd_max', float, float('NaN')),

                # number of ticks for the y-axis of the psd graph
                # 0 means automatic ticks
                ('psd_ticks', int, 0),

                # number of samples displayed in the waterfall diagram
                # 0 means waterfall diagram is disabled
                ('waterfall_samples', int, 0),

                #####################
                # mandatory entries #
                #####################

                # email of the SuperSID owner
                ('contact', str, None),
                ('site_name', str, None),
                ('longitude', str, None),
                ('latitude', str, None),
                ('utc_offset', str, None),
                ('time_zone',  str, None),
                ('monitor_id', str, None),
                ('log_type',  str, None),           # 'filtered' or 'raw'
                ('audio_sampling_rate', int, None),
                ('log_interval', int, None),
                ('scaling_factor', float, None),
            ),

            'Capture': (
                # audio module: alsaaudio, sounddevice, pyaudio
                ("Audio", str, 'alsaaudio'),

                # alsaaudio, sounddevice, pyaudio: Device name for capture
                ("Device", str, 'plughw:CARD=Generic,DEV=0'),

                # alsaaudio: obsolete
                # (all audio modules are using fully qualified Device names)
                ("Card", str, ''),

                # alsaaudio: period size for capture
                ("PeriodSize", int, 1024),

                # alsaaudio: format S16_LE, S24_3LE, S32_LE
                ("Format", str, 'S16_LE'),

                # alsaaudio: number of channels to be captured
                # default 1, optional 2
                ("Channels", int, 1),
            ),

            'Linux': (                              # obsolete
                ("Audio", str, 'alsaaudio'),        # obsolete
                ("Card", str, ''),                  # obsolete
                ("PeriodSize", int, 1024),          # obsolete
            ),

            'Email': (
                # sender email
                ("from_mail", str, ""),

                # your email server (SMPT)
                ("email_server", str, ""),

                # your email server's port (SMPT)
                ("email_port", str, ""),

                # your email server requires TLS yes/no
                ("email_tls", str, "no"),

                # if your server requires a login
                ("email_login", str, ""),

                # if your server requires a password
                ("email_password", str, ""),
            ),

            'FTP': (
                # yes/no: to upload the file to the remote FTP server
                ('automatic_upload',  str, "no"),

                # address of the server like sid-ftp.stanford.edu
                ('ftp_server',  str, ""),

                # remote target directory to write the files
                ('ftp_directory', str, ""),

                # local tmp folder to generate files before upload
                ('local_tmp', str, ""),

                # list of stations to upload (sub-set of [stations])
                ('call_signs', str, ""),
            ),
        }   # End of sections

        if sys.platform.startswith('win32'):
            sections['Capture'] = (
                # audio module: sounddevice, pyaudio
                ("Audio", str, 'sounddevice'),

                # sounddevice, pyaudio: Device name for capture
                ("Device", str, 'MME: Microsoft Sound Mapper - Input'),

                # alsaaudio: format S16_LE, S24_3LE, S32_LE
                ("Format", str, 'S16_LE'),

                # alsaaudio: number of channels to be captured
                # default 1, optional 2
                ("Channels", int, 1),
            )

        self.sectionfound = set()
        for section, fields in sections.items():
            # go through all the current section's fields
            for pkey, pcast, pdefault in fields:
                try:
                    self[pkey] = pcast(config_parser.get(section, pkey))
                except ValueError:
                    self.config_ok = False
                    self.config_err = (f"{pkey} is not of the type {pcast} in "
                                       f"{self.filenames}. Please check.")
                    return
                except configparser.NoSectionError:
                    # it's ok: some sections are optional
                    pass
                except configparser.NoOptionError:
                    if pdefault is None:  # missing mandatory parameter
                        self.config_ok = False
                        self.config_err = f"{pkey} is not found in {self.filenames}. Please check."
                        return
                    # optional parameter, assign default
                    self.setdefault(pkey, pdefault)
                else:
                    self.sectionfound.add(section)

        if "Linux" in self.sectionfound:
            print("\n*** WARNING***\nSection [Linux] is obsolete.")
            print("Please replace it by [Capture] in your .cfg files.\n")

        # Getting the stations parameters
        self.stations = []  # now defined as a list of dictionaries

        for section in config_parser.sections():
            if section.startswith("STATION"):
                tmp_dict = {'SECTION': section}
                try:
                    for parameter in (CALL_SIGN, FREQUENCY, COLOR, CHANNEL):
                        if parameter == CHANNEL:
                            tmp_dict[parameter] = \
                                config_parser.getint(section, parameter)
                        else:
                            tmp_dict[parameter] = \
                                config_parser.get(section, parameter)
                    self.stations.append(tmp_dict)
                except configparser.NoOptionError:
                    if CHANNEL == parameter:
                        tmp_dict[parameter] = 0  # default is 0, the left channel
                        self.stations.append(tmp_dict)
                    else:
                        self.config_ok = False
                        self.config_err = (f"{section} does not have the 3 mandatory parameters "
                                           f"[{CALL_SIGN}, {FREQUENCY}, {COLOR}] in the config "
                                           f"file. '{parameter}' is missing, please check.")
                        return
                else:
                    self.sectionfound.add(section)

    def supersid_check(self):
        """Perform sanity checks when a .cfg file is read by 'supersid.py'.

        Verifies that all mandatory sections were read.
        Extend the keys with some other values for easier access.
        """
        if not self.config_ok:
            return

        for mandatory_section in ('PARAMETERS',):
            if mandatory_section not in self.sectionfound:
                self.config_ok = False
                self.config_err = mandatory_section + \
                    " section is mandatory but missing from the .cfg file."
                return

        call_signs = []
        frequencies = []
        colors = []
        for station in self.stations:
            if ((station[CHANNEL] < 0) or
                    (station[CHANNEL] >= self['Channels'])):
                self.config_ok = False
<<<<<<< HEAD
                self.config_err = (f"[STATION_{i+1}] {CHANNEL}={station[CHANNEL]} "
                                   f"must be >= 0 and < 'Channels'={self['Channels']}.")
=======
                self.config_err =  (f"[{station['SECTION']}:{station[CALL_SIGN]}] "
                                    f"{CHANNEL}={station[CHANNEL]} "
                                    f"must be >= 0 and < 'Channels'={station[CHANNEL]}.")
>>>>>>> 6349b16b
                return

            if (self['audio_sampling_rate'] // 2) < int(station[FREQUENCY]):
                # configured sampling rate is below Nyquist sampling rate
                self.config_ok = False
<<<<<<< HEAD
                self.config_err = (f"[STATION_{i+1}] {FREQUENCY}={station[FREQUENCY]}: "
=======
                self.config_err = (f"[{station['SECTION']}:{station[CALL_SIGN]}] "
                                   f"{FREQUENCY}={station[FREQUENCY]}: "
>>>>>>> 6349b16b
                                   f"audio_sampling_rate={self['audio_sampling_rate']} "
                                   f"must be >= {int(station[FREQUENCY])*2}.")
                return

            if station[CALL_SIGN] not in call_signs:
                call_signs.append(station[CALL_SIGN])
            else:
                # duplicate call sign
                self.config_ok = False
                self.config_err = (f"[{station['SECTION']}:{station[CALL_SIGN]}] "
                                   f"duplicate '{CALL_SIGN}': '{station[CALL_SIGN]}'")

            if station[FREQUENCY] not in frequencies:
                frequencies.append(station[FREQUENCY])
            else:
                # duplicate frequency
                self.config_ok = False
                self.config_err = (f"[{station['SECTION']}:{station[CALL_SIGN]}] "
                                   f"duplicate '{FREQUENCY}': '{station[FREQUENCY]}'")

            if station[COLOR] not in colors:
                colors.append(station[COLOR])
            else:
                # duplicate color
                print(f"[{station['SECTION']}:{station[CALL_SIGN]}] duplicate '{COLOR}': "
                      f"'{station[COLOR]}'")

        if 'stations' not in self:
            self[CALL_SIGN] = ",".join([s[CALL_SIGN] for s in self.stations])
            self[FREQUENCY] = ",".join([s[FREQUENCY] for s in self.stations])

        # log_type must be lower case and one of 'filtered' or 'raw'
        self['log_type'] = self['log_type'].lower()
        if self['log_type'] not in (FILTERED, RAW):
            self.config_ok = False
            self.config_err = "'log_type' must be either 'filtered' or " \
                "'raw' in supersid.cfg. Please check."
            return

        # 'hourly_save' must be UPPER CASE
        self['hourly_save'] = self['hourly_save'].upper()
        if self['hourly_save'] not in ('YES', 'NO'):
            self.config_ok = False
            self.config_err = "'hourly_save' must be either 'YES' or 'NO' " \
                "in supersid.cfg. Please check."
            return

        # when present, 'email_tls' must be UPPER CASE
        if 'email_tls' in self:
            self['email_tls'] = self['email_tls'].upper()
            if self['email_tls'] not in ('YES', 'NO'):
                self.config_ok = False
                self.config_err = "'email_tls' must be either 'YES' or 'NO' " \
                    "in supersid.cfg. Please check."
                return

        # 'paper_size' must be UPPER CASE
        self['paper_size'] = self['paper_size'].upper()
        if self['paper_size'] not in ('A3', 'A4', 'A5', 'LEGAL', 'LETTER'):
            self.config_ok = False
            self.config_err = "'paper_size' must be one of 'A3', 'A4', " \
                "'A5', 'Legal' or 'Letter' in supersid.cfg. Please check."
            return

        # log_interval should be > 2
        if self['log_interval'] <= 2:
            self.config_ok = False
            self.config_err = "'log_interval' <= 2. Too fast! Please increase."
            return

        # check log_format
        self['log_format'] = self['log_format'].lower()
        log_formats = [
            SID_FORMAT,
            SUPERSID_FORMAT,
            SID_EXTENDED,
            SUPERSID_EXTENDED,
            BOTH,
            BOTH_EXTENDED]
        if self['log_format'] not in log_formats:
            self.config_ok = False
            self.config_err = f"'log_format' must be either one of {log_formats}."
            return

        # check log_format on conjunction with automatic_upload
        log_formats_for_automatic_upload = [
            SUPERSID_FORMAT,
            SUPERSID_EXTENDED,
            BOTH,
            BOTH_EXTENDED]
        if ((self['automatic_upload'] == 'yes') and
                (self['log_format'] not in log_formats_for_automatic_upload)):
            self.config_ok = False
            self.config_err = (f"'log_format' must be either one of "
                               f"{log_formats_for_automatic_upload} for "
                               f"'automatic_upload = yes'.")
            return

        # check viewer
        self['viewer'] = self['viewer'].lower()
        if self['viewer'] not in ('text', 'tk'):
            self.config_ok = False
            self.config_err = "'viewer' must be either one of 'text', 'tk'."
            return

        # Check the 'data_path' validity
        # and create it as a Config instance property
        self['data_path'] = script_relative_to_cwd_relative(self['data_path'])\
            + os.sep

        # data_path must be a folder with read/write permission
        if not os.path.isdir(self['data_path']):
            self.config_ok = False
            self.config_err = "'data_path' does not point to a valid " \
                "directory:\n" + self['data_path']
            return
        if not os.access(self['data_path'], os.R_OK | os.W_OK):
            self.config_ok = False
            self.config_err = "'data_path' must have read/write " \
                "permission:\n" + self['data_path']
            return

        # when present, 'local_tmp' must be a folder with read/write access
        if 'local_tmp' in self:
            self['local_tmp'] = script_relative_to_cwd_relative(
                self['local_tmp']) + os.sep
            if not os.path.isdir(self['local_tmp']):
                self.config_ok = False
                self.config_err = "'local_tmp' does not point to a valid " \
                    "directory:\n" + self['local_tmp']
                return
            if not os.access(self['local_tmp'], os.R_OK | os.W_OK):
                self.config_ok = False
                self.config_err = "'local_tmp' must have read/write " \
                    "permission:\n" + self['local_tmp']
                return

        # Default audio to sounddevice if not declared
        # sounddevice is available for Windows and Linux
        # It seems to yield better results than pyaudio
        if "Audio" not in self:
            self["Audio"] = "sounddevice"

        # obsolete Card
        if 'Card' in self:
            if self['Card']:
                print("\n*** WARNING***\n'Card' is obsolete.")
                print("Please replace it by fully qualified 'Device' in "
                      "your .cfg files.\n")

        # when present, 'Format' must be one of the supported formats
        # (relevant for the format conversion in sampler.py for alsaaudio)
        if 'Format' in self:
            if self['Format'] not in [S16_LE, S24_3LE, S32_LE]:
                self.config_ok = False
                self.config_err = "'Format' must be one of [S16_LE, S24_3LE, S32_LE]"
                return


def read_config(cfg_filename):
    """Read and return the configuration or terminate the program."""
    config = Config(cfg_filename)
    config.supersid_check()
    if config.config_ok:
        assert (len(config.filenames) == 1), \
            "expected exactly one configuration file name"
        print(f"Config file '{config.filenames[0]}' read successfully")
    else:
        print("Error:", config.config_err)
        sys.exit(1)
    return config


def print_config(config):
    """Print the configuration in a nice format."""
    assert (len(config.filenames) == 1), \
        "expected exactly one configuration file name"
    print("--- Config file " + "-"*26)
    print(f"\t{config.filenames[0]}")
    print("--- Sections " + "-"*29)
    for section in sorted(config.sectionfound):
        print(f"\t{section}")
    print("--- Key Value pairs " + "-"*22)
    for kv_key, kv_value in sorted(config.items()):
        print(f"\t{kv_key} = {kv_value}")
    print("--- Stations " + "-"*29)
    for station in config.stations:
        print(f"\t{CALL_SIGN} = {station[CALL_SIGN]} "
              f"{FREQUENCY} = {station[FREQUENCY]}, "
              f"{COLOR} = {station[COLOR]}, "
              f"{CHANNEL} = {station[CHANNEL]}")


if __name__ == '__main__':
    parser = argparse.ArgumentParser()
    parser.add_argument("-c", "--config", dest="cfg_filename",
                        type=exist_file,
                        default=CONFIG_FILE_NAME,
                        help="Supersid configuration file")
    args = parser.parse_args()

    # read the configuration file or exit
    cfg = read_config(args.cfg_filename)
    print_config(cfg)<|MERGE_RESOLUTION|>--- conflicted
+++ resolved
@@ -314,25 +314,16 @@
             if ((station[CHANNEL] < 0) or
                     (station[CHANNEL] >= self['Channels'])):
                 self.config_ok = False
-<<<<<<< HEAD
-                self.config_err = (f"[STATION_{i+1}] {CHANNEL}={station[CHANNEL]} "
-                                   f"must be >= 0 and < 'Channels'={self['Channels']}.")
-=======
                 self.config_err =  (f"[{station['SECTION']}:{station[CALL_SIGN]}] "
                                     f"{CHANNEL}={station[CHANNEL]} "
                                     f"must be >= 0 and < 'Channels'={station[CHANNEL]}.")
->>>>>>> 6349b16b
                 return
 
             if (self['audio_sampling_rate'] // 2) < int(station[FREQUENCY]):
                 # configured sampling rate is below Nyquist sampling rate
                 self.config_ok = False
-<<<<<<< HEAD
-                self.config_err = (f"[STATION_{i+1}] {FREQUENCY}={station[FREQUENCY]}: "
-=======
                 self.config_err = (f"[{station['SECTION']}:{station[CALL_SIGN]}] "
                                    f"{FREQUENCY}={station[FREQUENCY]}: "
->>>>>>> 6349b16b
                                    f"audio_sampling_rate={self['audio_sampling_rate']} "
                                    f"must be >= {int(station[FREQUENCY])*2}.")
                 return

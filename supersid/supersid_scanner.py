--- conflicted
+++ resolved
@@ -50,10 +50,7 @@
                 'call_sign': "ST_%d" % freq,
                 'frequency': str(freq),
                 'color': '',
-<<<<<<< HEAD
                 'channel': 0,
-=======
->>>>>>> 1d61fa08
             }
             self.config.stations.append(new_station)
 
@@ -141,13 +138,8 @@
 
         # did we complete the expected scanning duration?
         if self.timer.time_now >= self.scan_end_time:
-<<<<<<< HEAD
-            fileName = "scanner_buffers.raw.ext.{}.csv".format(
-                self.logger.sid_file.sid_params['utc_starttime'][:10])
-=======
             fileName = "scanner_buffers.raw.ext.%s.csv" \
                 % (self.logger.sid_file.sid_params['utc_starttime'][:10])
->>>>>>> 1d61fa08
             fsaved = self.save_current_buffers(
                 filename=fileName,
                 log_type='raw',
@@ -243,13 +235,9 @@
         "-r", "--record",
         dest="record_sec",
         required=False,
-<<<<<<< HEAD
         type=int,
         help="record specified seconds of sound - testing pyaudio with the "
         "settings of supersid.cfg")
-=======
-        help="record specified seconds of sound - testing pyaudio")
->>>>>>> 1d61fa08
     parser.add_argument(
         "-c", "--config",
         dest="config_file",
@@ -266,7 +254,6 @@
         config.supersid_check()
         device = pyaudio_soundcard(
             config['Device'],
-<<<<<<< HEAD
             config['audio_sampling_rate'],
             config['Format'],
             config['Channels'])
@@ -286,19 +273,6 @@
             device.pa_lib.get_sample_size(
                 device.FORMAT_MAP[device.format]))
         wf.setframerate(config['audio_sampling_rate'])
-=======
-            RATE,
-            'S16_LE')
-        frames = device.capture(SEC)
-        device.close()
-
-        wf = wave.open("record_test.wav", 'wb')
-        wf.setnchannels(1)
-        wf.setsampwidth(
-            device.pa_lib.get_sample_size(
-                device.FORMAT_MAP[device.format]))
-        wf.setframerate(RATE)
->>>>>>> 1d61fa08
         wf.writeframes(bytearray(frames))
         wf.close()
 

"""
tkSidViewer class - a graphical user interface for SID based on tkinter.

# created on 20150421
# first official release 20150801

2017/09/01: add vertical lines on the plot for each monitored station

"""
import sys
import subprocess

import tkinter as tk
import tkinter.messagebox as MessageBox
import tkinter.filedialog as FileDialog

import math
import numpy as np
import matplotlib.ticker
import matplotlib.pyplot as plt
from matplotlib.backends.backend_tkagg import FigureCanvasTkAgg as FigureCanvas
from matplotlib.backends.backend_tkagg import NavigationToolbar2Tk
from matplotlib.figure import Figure

from supersid_common import script_relative_to_cwd_relative


def psd_format_coord(bin_freq, bin_power):
    """Display cursor position in lower right of display"""
    return f"frequency={bin_freq:.0f} power={bin_power:.3f}"


def waterfall_format_coord(bin_freq, _):
    """Display cursor position in lower right of display"""
    return f"frequency={bin_freq:.0f}"


class tkSidViewer():
    """Create the Tkinter GUI."""

    def __init__(self, controller):
        """Init SuperSID Viewer using Tkinter GUI for standalone and client.

        Creation of the Frame with menu and graph display using matplotlib
        """
        self.version = "1.4 20170920 (tk)"
        self.controller = controller  # previously referred as 'parent'
        self.tk_root = tk.Tk()
        self.tk_root.wm_title("supersid @ " + self.controller.config['site_name'])
        self.running = False
        self.waterfall = [None] * controller.config['Channels']
        self.xlim = (0, self.controller.config['audio_sampling_rate'] // 2)

        # All Menus creation
        menubar = tk.Menu(self.tk_root)
        filemenu = tk.Menu(menubar, tearoff=0)
        filemenu.add_command(label="Save Raw buffers",
                             command=lambda: self.save_file('r'),
                             underline=5, accelerator="Ctrl+R")
        filemenu.add_command(label="Save Filtered buffers",
                             command=lambda: self.save_file('f'),
                             underline=5, accelerator="Ctrl+F")
        filemenu.add_command(label="Save Extended raw buffers",
                             command=lambda: self.save_file('e'),
                             underline=5, accelerator="Ctrl+E")
        filemenu.add_command(label="Save filtered as ...",
                             command=lambda: self.save_file('s'),
                             underline=5, accelerator="Ctrl+S")
        filemenu.add_separator()
        filemenu.add_command(label="Exit",
                             command=lambda: self.close(force_close=False))
        self.tk_root.bind_all("<Control-r>", self.save_file)
        self.tk_root.bind_all("<Control-f>", self.save_file)
        self.tk_root.bind_all("<Control-e>", self.save_file)
        self.tk_root.bind_all("<Control-s>", self.save_file)
        self.tk_root.bind_all("<Control-p>", self.on_plot)
        # user click on the [X] to close the window
        self.tk_root.protocol("WM_DELETE_WINDOW", lambda: self.close(False))
        menubar.add_cascade(label="File", menu=filemenu)

        plotmenu = tk.Menu(menubar, tearoff=0)
        plotmenu.add_command(label="Plot", command=self.on_plot,
                             underline=0, accelerator="Ctrl+P")
        menubar.add_cascade(label="Plot", menu=plotmenu)

        helpmenu = tk.Menu(menubar, tearoff=0)
        helpmenu.add_command(label="About...", command=self.on_about)
        menubar.add_cascade(label="Help", menu=helpmenu)

        self.tk_root.config(menu=menubar)
#        disabled as there is no maximized version for Windows
<<<<<<< HEAD
#        found that shows the matplotlib buttons when maximized
=======
#        that shows the matplotlib buttons when maximized
>>>>>>> 6349b16b
#        try:
#            # full screen, works in Windows but not in Linux
#            self.tk_root.state('zoomed')
#        except Exception:
#            try:
#                # large window but doesn't match the screen in Windows
#                w = self.tk_root.winfo_screenwidth()
#                h = self.tk_root.winfo_screenheight()
#                self.tk_root.geometry("%dx%d+0+0" % (w, h))
#            except Exception:
#                try:
#                    # full screen, but not resizeable
#                    self.tk_root.attributes("-fullscreen", True)
#                except Exception:
#                    pass

        self.tk_root.bind("<Configure>", self.onsize)

        # FigureCanvas
        self.figure = Figure(facecolor='beige')
        self.canvas = FigureCanvas(self.figure, master=self.tk_root)
        self.canvas.draw()
        self.canvas \
            .get_tk_widget() \
            .pack(side=tk.TOP, fill=tk.BOTH, expand=True)

        self.toolbar = NavigationToolbar2Tk(self.canvas, self.tk_root)
        self.toolbar.update()

        if self.controller.config['waterfall_samples']:
            num_subplots = 1 + self.controller.config['Channels']
        else:
            num_subplots = 1
        self.axarr = self.figure.subplots(
            num_subplots,
            1,
            sharex=True,
            gridspec_kw={'wspace': 0, 'hspace': 0})

        self.psd_axes = self.figure.axes[0]
        self.waterfall_axes = self.figure.axes[1:]

        # set formatter for position under the mouse pointer
        self.psd_axes.format_coord = psd_format_coord
        for ax in self.waterfall_axes:
<<<<<<< HEAD
            ax.format_coord = WaterfallFormatter()
=======
            ax.format_coord = waterfall_format_coord
>>>>>>> 6349b16b
            ax.set_yticks([])

        self.psd_axes.grid(True)

        self.station_labels = []
        self.line = {}              # no psd data yet
        self.mesh = {}              # no waterfall data yet
        self.y_max = -float("inf")  # negative infinite y max
        self.y_min = +float("inf")  # positive infinite y min

        # add the psd labels manually for proper layout at startup
        self.psd_axes.set_ylabel("Power Spectral Density (dB/Hz)")
        for i in range(len(self.figure.axes) - 1):
            self.figure.axes[i].set_xlabel(None)
        self.figure.axes[-1].set_xlabel("Frequency")

        self.set_x_limits()

        # StatusBar
        self.statusbar_txt = tk.StringVar()

        # width=1 avoids resizing when the length of statusbar_txt changes
        self.label = tk.Label(self.tk_root, bd=1, relief=tk.SUNKEN,
                              anchor=tk.W,
                              textvariable=self.statusbar_txt,
                              font=('arial', 12, 'normal'),
                              width=1)

        self.statusbar_txt.set('Initialization...')
        self.label.pack(fill=tk.X)
        self.need_psd_refresh = False
        self.need_text_refresh = False

    def run(self):
        self.running = True
        self.refresh_psd()  # start the re-draw loop
        self.tk_root.mainloop()
        self.running = False

    def close(self, force_close=True):
        if not force_close and MessageBox.askyesno(
                "Confirm exit",
                "Are you sure you want to exit SuperSID?"):
            self.running = False
            self.tk_root.destroy()

    def onsize(self, event):
        """
        Resize the figure to fill the available space.
        The border is defined by left_gap, bottom_gap, right_gap, top_gap.
        """
        width = self.tk_root.winfo_width()
        height = self.tk_root.winfo_height()

        left_gap = 70       # px
        bottom_gap = 50     # px
        right_gap = 10      # px
        top_gap = 10        # px

        left = left_gap / width
        bottom = bottom_gap / height
        right = (width - right_gap) / width
        top = (height - top_gap) / height
        self.figure.subplots_adjust(
            left=left,
            bottom=bottom,
            right=right,
            top=top)

    def status_display(self, message):
        """Update the main frame by changing the message in status bar."""
        self.message = message
        self.need_text_refresh = True

    def set_x_limits(self):
        FS = self.controller.config['audio_sampling_rate']
        # NFFT = 1024 for 44100 and 48000,
        #        2048 for 96000,
        #        4096 for 192000
        # -> the frequency resolution is constant
        NFFT = max(1024, 1024 * FS // 48000)
        if FS > 96000:
            step = 10000    # one tick per 10 kHz
        elif FS > 48000:
            step = 5000     # one tick per 5 kHz
        else:
            step = 2500     # one tick per 2.5 kHz
        x_steps = (FS // 2) // step
        x_max = x_steps * step

        # use the entire x-axis for data
        self.t = np.arange(0, (FS/2)+1, FS/NFFT)    # x-axis data (frequency)
        self.psd_axes.set_xticks(np.linspace(0, x_max, x_steps+1))
        self.psd_axes.set_xlim(self.xlim)
<<<<<<< HEAD
    
=======

>>>>>>> 6349b16b
    def set_y_limits(self):
        psd_min = self.controller.config['psd_min']
        psd_max = self.controller.config['psd_max']
        psd_ticks = self.controller.config['psd_ticks']
        if (psd_ticks
                and (not math.isnan(psd_min))
                and (not math.isnan(psd_max))):
            self.psd_axes.set_yticks(np.linspace(psd_min, psd_max, psd_ticks))
        elif (not np.isinf(self.y_min) and (not np.isinf(self.y_max))):
            l = matplotlib.ticker.AutoLocator()
            l.create_dummy_axis()
            ticks = l.tick_values(self.y_min, self.y_max)

            # correct min/max if theouter ticks are already outside
            if ticks[0] < self.y_min:
                self.y_min = ticks[0]
            if ticks[-1] > self.y_max:
                self.y_max = ticks[-1]

            self.psd_axes.set_yticks(ticks)
        if not math.isnan(psd_min):
            # set minimum for the y-axis if not configured as NaN
            self.psd_axes.set_ylim(bottom=psd_min)
        if not math.isnan(psd_max):
            # set maximum for the y-axis if not configured as NaN
            self.psd_axes.set_ylim(top=psd_max)

    def update_psd(self, Pxx, freqs):
        # decouple the PSD calculation (done in timer context)
        # from displaying the data with TK/matplotlib
        self.Pxx = Pxx
        self.freqs = freqs
        self.need_psd_refresh = True

    def redraw_psd(self):
        """Redraw the graphic PSD plot"""
        y_axis_changed = False
        psd_max = self.controller.config['psd_max']
        psd_min = self.controller.config['psd_min']
        for channel in range(self.controller.config['Channels']):
            y = 10 * np.log10(self.Pxx[channel])

            if channel not in self.line:
                self.line[channel], = self.psd_axes.plot(self.t, y)
            else:
                self.line[channel].set_data(self.t, y)

            # change y labels if new min/max is reached
            # if not otherwise configured
            if math.isnan(psd_max):
                if np.max(y) > self.y_max:
                    self.y_max = np.max(y)
                    y_axis_changed = True
            if math.isnan(psd_min):
                if np.min(y) < self.y_min:
                    self.y_min = np.min(y)
                    y_axis_changed = True

            if self.controller.config['waterfall_samples']:
                pxx = np.log10(self.Pxx[channel][:-1].reshape(
                    (1, self.Pxx[channel].shape[0] - 1)))
                if self.waterfall[channel] is None:
                    min_val = pxx.min()
                    self.waterfall[channel] = np.full(
                        (
                            self.controller.config['waterfall_samples'],
                            self.Pxx[channel].shape[0] - 1
                        ),
                        min_val)
                self.waterfall[channel] = np.append(
                    self.waterfall[channel], pxx, axis=0)
                if (self.waterfall[channel].shape[0] >
                        self.controller.config['waterfall_samples']):
                    self.waterfall[channel] = self.waterfall[channel][1:]
                if channel not in self.mesh:
                    self.mesh[channel] = self.waterfall_axes[channel].pcolormesh(
                        self.freqs,
                        range(self.waterfall[channel].shape[0]+1), self.waterfall[channel])
                else:
                    self.mesh[channel].set_array(self.waterfall[channel])

        if not math.isnan(psd_max):
            # psd_max is configured ...
            if np.isinf(self.y_max):
                # ... but y_max not yet set
                # set it now
                self.y_max = psd_max
                y_axis_changed = True
<<<<<<< HEAD
                
        if not math.isnan(psd_min):
            # psd_min is configured ...
            if np.isinf(self.y_min):
                # ... but y_min not yet set
                # set it now
                self.y_min = psd_min
                y_axis_changed = True

        if y_axis_changed:
            self.set_y_limits()
            self.mark_stations()

        # required to update canvas and attached toolbar!
        self.canvas.draw()

    def mark_stations(self):
        """Place the horizontal markers for the observed stations."""
        for label in self.station_labels:
            label.remove()
        self.station_labels = []
        prop_cycle = plt.rcParams['axes.prop_cycle']
        colors = prop_cycle.by_key()['color']
        bottom, top = self.psd_axes.get_ylim()
        dist = top - bottom
        top = True
        for s in self.controller.config.stations:
            color = colors[s['channel']]
            freq = int(s['frequency'])
            self.psd_axes.axvline(x=freq, color=color, alpha=0.5)
            if top:
                label = self.psd_axes.text(freq, bottom + (dist * 0.975),
                                           s['call_sign'],
                                           verticalalignment='top',
                                           horizontalalignment='center',
                                           rotation=90,
                                           bbox={'facecolor': color,
                                                 'alpha': 0.5,
                                                 'fill': True})
            else:
                label = self.psd_axes.text(freq, bottom + (dist * 0.025),
                                           s['call_sign'],
                                           verticalalignment='baseline',
                                           horizontalalignment='center',
                                           rotation=90,
                                           bbox={'facecolor': color,
                                                 'alpha': 0.5,
                                                 'fill': True})
            top = not top
            self.station_labels.append(label)

    def refresh_psd(self):
        """Redraw the graphic PSD plot if needed.
=======
>>>>>>> 6349b16b

        if not math.isnan(psd_min):
            # psd_min is configured ...
            if np.isinf(self.y_min):
                # ... but y_min not yet set
                # set it now
                self.y_min = psd_min
                y_axis_changed = True

        if y_axis_changed:
            self.set_y_limits()
            self.mark_stations()

        # required to update canvas and attached toolbar!
        self.canvas.draw()

    def mark_stations(self):
        """Place the horizontal markers for the observed stations."""
        for label in self.station_labels:
            label.remove()
        self.station_labels = []
        prop_cycle = plt.rcParams['axes.prop_cycle']
        colors = prop_cycle.by_key()['color']
        bottom, top = self.psd_axes.get_ylim()
        dist = top - bottom
        top = True
        for s in self.controller.config.stations:
            color = colors[s['channel']]
            freq = int(s['frequency'])
            self.psd_axes.axvline(x=freq, color=color, alpha=0.5)
            if top:
                label = self.psd_axes.text(freq, bottom + (dist * 0.975),
                                           s['call_sign'],
                                           verticalalignment='top',
                                           horizontalalignment='center',
                                           rotation=90,
                                           bbox={'facecolor': color,
                                                 'alpha': 0.5,
                                                 'fill': True})
            else:
                label = self.psd_axes.text(freq, bottom + (dist * 0.025),
                                           s['call_sign'],
                                           verticalalignment='baseline',
                                           horizontalalignment='center',
                                           rotation=90,
                                           bbox={'facecolor': color,
                                                 'alpha': 0.5,
                                                 'fill': True})
            top = not top
            self.station_labels.append(label)

    def refresh_psd(self):
        """Redraw the graphic PSD plot if needed.
        """
        if self.running:
            if self.need_psd_refresh:
                self.redraw_psd()
                self.need_psd_refresh = False

            if self.need_text_refresh:
                self.statusbar_txt.set(self.message)
                self.need_text_refresh = False

            self.tk_root.after(100, self.refresh_psd)

    def save_file(self, param=None):
        """Save the files as per user's menu choice."""
        param = param if isinstance(
            param, str) else param.keysym  # which is the letter with the CTRL-
        if param == 'r':
            saved_files = self.controller.save_current_buffers(
                log_type='raw',
                log_format='both')
        elif param == 'f':
            saved_files = self.controller.save_current_buffers(
                log_type='filtered',
                log_format='both')
        elif param == 'e':
            saved_files = self.controller.save_current_buffers(
                log_type='raw',
                log_format='both_extended')
        elif param == 's':
            filename = self.AskSaveasFilename()
            if filename:
                saved_files = self.controller.save_current_buffers(
                    filename,
                    log_type='filtered',
                    log_format='supersid')
            else:
                saved_files = None
        if saved_files:
            MessageBox.showinfo("SuperSID files saved", "\n".join(saved_files))

    def on_plot(self, dummy=None):
        """Save current buffers (raw) and display the data using supersid_plot.
        Using a separate process to prevent interference with data capture
        """
        filenames = self.controller.save_current_buffers(
            log_format='supersid_format')
        assert (1 == len(filenames)), \
            f"expected exactly one saved file, got {len(filenames)}"
        assert (1 == len(self.controller.config.filenames)), \
            "expected exactly one configuration file, got " \
            f"{len(self.controller.config.filenames)}"
        print("plotting", filenames[0])
        subprocess.Popen([
            sys.executable,
            script_relative_to_cwd_relative('supersid_plot.py'),
            '-f',
            filenames[0],
            '-c',
            self.controller.config.filenames[0]])

    def on_about(self):
        """Display the About box message."""
        MessageBox.showinfo("SuperSID", self.controller.about_app())

    def AskSaveasFilename(
            self,
            title='Save File',
            filetypes=None,
            initialfile=''):
        """Return a string containing file name.

        the calling routine will need to open the file
        """
        if filetypes is None:
            filetypes = [
                ('CSV File', '*.csv'),
                ('Any File', '*.*')]
        fileName = FileDialog.asksaveasfilename(parent=self.tk_root,
                                                filetypes=filetypes,
                                                initialfile=initialfile,
                                                title=title)
        return fileName<|MERGE_RESOLUTION|>--- conflicted
+++ resolved
@@ -89,11 +89,7 @@
 
         self.tk_root.config(menu=menubar)
 #        disabled as there is no maximized version for Windows
-<<<<<<< HEAD
-#        found that shows the matplotlib buttons when maximized
-=======
 #        that shows the matplotlib buttons when maximized
->>>>>>> 6349b16b
 #        try:
 #            # full screen, works in Windows but not in Linux
 #            self.tk_root.state('zoomed')
@@ -139,11 +135,7 @@
         # set formatter for position under the mouse pointer
         self.psd_axes.format_coord = psd_format_coord
         for ax in self.waterfall_axes:
-<<<<<<< HEAD
-            ax.format_coord = WaterfallFormatter()
-=======
             ax.format_coord = waterfall_format_coord
->>>>>>> 6349b16b
             ax.set_yticks([])
 
         self.psd_axes.grid(True)
@@ -238,11 +230,7 @@
         self.t = np.arange(0, (FS/2)+1, FS/NFFT)    # x-axis data (frequency)
         self.psd_axes.set_xticks(np.linspace(0, x_max, x_steps+1))
         self.psd_axes.set_xlim(self.xlim)
-<<<<<<< HEAD
-    
-=======
-
->>>>>>> 6349b16b
+
     def set_y_limits(self):
         psd_min = self.controller.config['psd_min']
         psd_max = self.controller.config['psd_max']
@@ -331,8 +319,7 @@
                 # set it now
                 self.y_max = psd_max
                 y_axis_changed = True
-<<<<<<< HEAD
-                
+
         if not math.isnan(psd_min):
             # psd_min is configured ...
             if np.isinf(self.y_min):
@@ -385,61 +372,6 @@
 
     def refresh_psd(self):
         """Redraw the graphic PSD plot if needed.
-=======
->>>>>>> 6349b16b
-
-        if not math.isnan(psd_min):
-            # psd_min is configured ...
-            if np.isinf(self.y_min):
-                # ... but y_min not yet set
-                # set it now
-                self.y_min = psd_min
-                y_axis_changed = True
-
-        if y_axis_changed:
-            self.set_y_limits()
-            self.mark_stations()
-
-        # required to update canvas and attached toolbar!
-        self.canvas.draw()
-
-    def mark_stations(self):
-        """Place the horizontal markers for the observed stations."""
-        for label in self.station_labels:
-            label.remove()
-        self.station_labels = []
-        prop_cycle = plt.rcParams['axes.prop_cycle']
-        colors = prop_cycle.by_key()['color']
-        bottom, top = self.psd_axes.get_ylim()
-        dist = top - bottom
-        top = True
-        for s in self.controller.config.stations:
-            color = colors[s['channel']]
-            freq = int(s['frequency'])
-            self.psd_axes.axvline(x=freq, color=color, alpha=0.5)
-            if top:
-                label = self.psd_axes.text(freq, bottom + (dist * 0.975),
-                                           s['call_sign'],
-                                           verticalalignment='top',
-                                           horizontalalignment='center',
-                                           rotation=90,
-                                           bbox={'facecolor': color,
-                                                 'alpha': 0.5,
-                                                 'fill': True})
-            else:
-                label = self.psd_axes.text(freq, bottom + (dist * 0.025),
-                                           s['call_sign'],
-                                           verticalalignment='baseline',
-                                           horizontalalignment='center',
-                                           rotation=90,
-                                           bbox={'facecolor': color,
-                                                 'alpha': 0.5,
-                                                 'fill': True})
-            top = not top
-            self.station_labels.append(label)
-
-    def refresh_psd(self):
-        """Redraw the graphic PSD plot if needed.
         """
         if self.running:
             if self.need_psd_refresh:

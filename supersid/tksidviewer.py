--- conflicted
+++ resolved
@@ -14,7 +14,8 @@
 import math
 import numpy as np
 import matplotlib
-from matplotlib.backends.backend_tkagg import FigureCanvasTkAgg as FigureCanvas, NavigationToolbar2Tk
+from matplotlib.backends.backend_tkagg import FigureCanvasTkAgg as FigureCanvas
+from matplotlib.backends.backend_tkagg import NavigationToolbar2Tk
 from matplotlib.figure import Figure
 
 import sys
@@ -87,16 +88,17 @@
         try:
             # full screen, works in Windows but not in Linux
             self.tk_root.state('zoomed')
-        except:
+        except Exception:
             try:
                 # large window but doesn't match the screen in Windows
-                w, h = self.tk_root.winfo_screenwidth(), self.tk_root.winfo_screenheight()
+                w = self.tk_root.winfo_screenwidth()
+                h = self.tk_root.winfo_screenheight()
                 self.tk_root.geometry("%dx%d+0+0" % (w, h))
-            except:
+            except Exception:
                 try:
                     # full screen, but not resizeable
                     self.tk_root.attributes("-fullscreen", True)
-                except:
+                except Exception:
                     pass
 
         self.tk_root.bind("<Configure>", self.onsize)
@@ -105,7 +107,9 @@
         self.psd_figure = Figure(facecolor='beige')
         self.canvas = FigureCanvas(self.psd_figure, master=self.tk_root)
         self.canvas.draw()
-        self.canvas.get_tk_widget().pack(side=tk.TOP, fill=tk.BOTH, expand=True)
+        self.canvas \
+            .get_tk_widget() \
+            .pack(side=tk.TOP, fill=tk.BOTH, expand=True)
 
         self.toolbar = NavigationToolbar2Tk(self.canvas, self.tk_root)
         self.toolbar.update()
@@ -113,17 +117,22 @@
 
         self.axes = self.psd_figure.add_subplot(111)
         self.axes.format_coord = Formatter()
-        self.axes.set_ylabel("Power Spectral Density (dB/Hz)")  # add the psd labels manually for proper layout at startup
-        self.axes.set_xlabel("Frequency")                       # add the psd labels manually for proper layout at startup
+
+        # add the psd labels manually for proper layout at startup
+        self.axes.set_ylabel("Power Spectral Density (dB/Hz)")
+        self.axes.set_xlabel("Frequency")
         self.set_graph_limits()
 
         # StatusBar
         self.statusbar_txt = tk.StringVar()
+
+        # width=1 avoids resizing when the length of statusbar_txt changes
         self.label = tk.Label(self.tk_root, bd=1, relief=tk.SUNKEN,
                               anchor=tk.W,
                               textvariable=self.statusbar_txt,
                               font=('arial', 12, 'normal'),
-                              width=1)  # avoid image resizing when the length of statusbar_txt changes
+                              width=1)
+
         self.statusbar_txt.set('Initialization...')
         self.label.pack(fill=tk.X)
         self.need_refresh = False
@@ -136,8 +145,9 @@
         self.running = False
 
     def close(self, force_close=True):
-        if not force_close and MessageBox.askyesno("Confirm exit",
-                                                   "Are you sure you want to exit SuperSID?"):
+        if not force_close and MessageBox.askyesno(
+                "Confirm exit",
+                "Are you sure you want to exit SuperSID?"):
             self.running = False
             self.tk_root.destroy()
 
@@ -149,16 +159,20 @@
         width = self.tk_root.winfo_width()
         height = self.tk_root.winfo_height()
 
-        left_gap = 20   # px
-        bottom_gap = 20 # px
-        right_gap = 10  # px
-        top_gap = 10    # px
+        left_gap = 20       # px
+        bottom_gap = 20     # px
+        right_gap = 10      # px
+        top_gap = 10        # px
 
         left = left_gap / width
         bottom = bottom_gap / height
         right = (width - right_gap) / width
         top = (height - top_gap) / height
-        self.psd_figure.subplots_adjust(left=left, bottom=bottom, right=right, top=top)
+        self.psd_figure.subplots_adjust(
+            left=left,
+            bottom=bottom,
+            right=right,
+            top=top)
         self.psd_figure.tight_layout()
 
     def status_display(self, message, level=0, field=0):
@@ -167,7 +181,10 @@
             self.statusbar_txt.set(message)
 
     def set_graph_limits(self):
-        self.axes.set_xlim([0, self.controller.config['audio_sampling_rate'] // 2])    # use the entire x-axis for data
+        # use the entire x-axis for data
+        self.axes.set_xlim([
+            0, self.controller.config['audio_sampling_rate'] // 2])
+
         psd_min = self.controller.config['psd_min']
         psd_max = self.controller.config['psd_max']
         psd_ticks = self.controller.config['psd_ticks']
@@ -177,22 +194,20 @@
         if not math.isnan(psd_max):
             # set maximum for the y-axis if not configured as NaN
             self.axes.set_ylim(top=psd_max)
-        if psd_ticks and (not math.isnan(psd_min)) and (not math.isnan(psd_max)):
+        if (psd_ticks
+                and (not math.isnan(psd_min))
+                and (not math.isnan(psd_max))):
             self.axes.set_yticks(np.linspace(psd_min, psd_max, psd_ticks))
 
     def get_psd(self, data, NFFT, FS):
         """Call 'psd' within axes, both calculates and plots the spectrum."""
         try:
             self.axes.clear()
-<<<<<<< HEAD
             Pxx = {}
             for channel in range(self.controller.config['Channels']):
-                Pxx[channel], freqs = self.axes.psd(data[:, channel], NFFT=NFFT, Fs=FS)
-            self.axes.set_xlim([0, self.controller.config['audio_sampling_rate'] // 2])    # use the entire x-axis for data
-=======
-            Pxx, freqs = self.axes.psd(data, NFFT=NFFT, Fs=FS)
+                Pxx[channel], freqs = self.axes.psd(
+                    data[:, channel], NFFT=NFFT, Fs=FS)
             self.set_graph_limits()
->>>>>>> 90208079
             self.need_refresh = True
         except RuntimeError as err_re:
             print("Warning:", err_re)
@@ -227,20 +242,24 @@
         param = param if isinstance(
             param, str) else param.keysym  # which is the letter with the CTRL-
         if param == 'r':
-            saved_files = self.controller.save_current_buffers(log_type='raw',
-                                                               log_format='both')
+            saved_files = self.controller.save_current_buffers(
+                log_type='raw',
+                log_format='both')
         elif param == 'f':
-            saved_files = self.controller.save_current_buffers(log_type='filtered',
-                                                               log_format='both')
+            saved_files = self.controller.save_current_buffers(
+                log_type='filtered',
+                log_format='both')
         elif param == 'e':
-            saved_files = self.controller.save_current_buffers(log_type='raw',
-                                                               log_format='both_extended')
+            saved_files = self.controller.save_current_buffers(
+                log_type='raw',
+                log_format='both_extended')
         elif param == 's':
             filename = self.AskSaveasFilename()
             if filename:
-                saved_files = self.controller.save_current_buffers(filename,
-                                                                   log_type='filtered',
-                                                                   log_format='supersid')
+                saved_files = self.controller.save_current_buffers(
+                    filename,
+                    log_type='filtered',
+                    log_format='supersid')
             else:
                 saved_files = None
         if saved_files:
@@ -250,20 +269,29 @@
         """Save current buffers (raw) and display the data using supersid_plot.
         Using a separate process to prevent interference with data capture
         """
-        filenames = self.controller.save_current_buffers(log_format='supersid_format')
+        filenames = self.controller.save_current_buffers(
+            log_format='supersid_format')
         assert(1 == len(filenames))
         assert(1 == len(self.controller.config.filenames))
         print("plotting", filenames[0])
         subprocess.Popen([
-            sys.executable, script_relative_to_cwd_relative('supersid_plot.py'),
-            '-f', filenames[0],
-            '-c', script_relative_to_cwd_relative(self.controller.config.filenames[0])])
+            sys.executable,
+            script_relative_to_cwd_relative('supersid_plot.py'),
+            '-f',
+            filenames[0],
+            '-c',
+            script_relative_to_cwd_relative(
+                self.controller.config.filenames[0])])
 
     def on_about(self):
         """Display the About box message."""
         MessageBox.showinfo("SuperSID", self.controller.about_app())
 
-    def AskSaveasFilename(self, title='Save File', filetypes=None, initialfile=''):
+    def AskSaveasFilename(
+            self,
+            title='Save File',
+            filetypes=None,
+            initialfile=''):
         """Return a string containing file name.
 
         the calling routine will need to open the file

#!/usr/bin/env python3
"""A GUI for displaying plot of SuperSID data.

    supersid_plot_gui.py
    version: 1.0 for Python 3.5
    Copyright: Eric Gibert
    Created in Sep-2017


    Dependencies:
    - matplotlib
    - pyephem     [ dnf install python3-pyephem ]

"""
import os.path
import argparse
import tkinter as tk
from tkinter import ttk
import matplotlib
from matplotlib.backends.backend_tkagg import FigureCanvasTkAgg as FigureCanvas
from matplotlib.backends.backend_tkagg import NavigationToolbar2Tk
from matplotlib.figure import Figure
from matplotlib.ticker import FuncFormatter as ff
import ephem

from sidfile import SidFile
from noaa_flares import NOAA_flares
from supersid_common import exist_file
from config import read_config, print_config, CONFIG_FILE_NAME


def m2hm(x, _):
    """Small function to format the time on horizontal axis - minor ticks."""
    t = matplotlib.dates.num2date(x)
    h = t.hour
    m = t.minute
    # only for odd hours
    return '%(h)02d:%(m)02d' % {'h': h, 'm': m} if h % 2 == 1 else ''


def m2yyyymmdd(x, _):
    """Small function to format the date on horizontal axis - major ticks."""
    t = matplotlib.dates.num2date(x)
    y = t.year
    m = t.month
    d = t.day
    return '%(y)04d-%(m)02d-%(d)02d    .' % {'y': y, 'm': m, 'd': d}


def convert_to_tkinter_color(matplotlib_color):
    r, g, b = matplotlib.colors.to_rgb(matplotlib_color.rstrip('-'))
    r = int(r * 255)
    g = int(g * 255)
    b = int(b * 255)
    tkinter_color = f"#{r:02X}{g:02X}{b:02X}"
    return tkinter_color


<<<<<<< HEAD
    def __init__(self, parent, config, file_list, *args, **kwargs):
=======
class PlotGui(ttk.Frame):
    """Supersid Plot GUI in tk."""

    def __init__(self, parent, cfg, file_list, *args, **kwargs):
>>>>>>> 6349b16b
        ttk.Frame.__init__(self, parent, *args, **kwargs)
        matplotlib.use('TkAgg')
        self.version = "1.0 20170902 (tk)"
        self.tk_root = parent
<<<<<<< HEAD
        self.config = config
=======
        self.cfg = cfg
>>>>>>> 6349b16b
        self.hidden_stations = set()  # hide the graph if the station in set
        self.color_station = {}       # the color assigned to a station
        self.sid_files = []           # ordered list of sid files read
        self.graph = None
        self.init_gui(file_list)

<<<<<<< HEAD
    def get_station_color(self, config, call_sign):
        if config:
            for station in config.stations:
=======
    def get_station_color(self, call_sign):
        if self.cfg:
            for station in self.cfg.stations:
>>>>>>> 6349b16b
                if call_sign == station['call_sign']:
                    return station['color'] or None
        return None

<<<<<<< HEAD
    def convert_to_tkinter_color(self, matplotlib_color):
        r, g, b = matplotlib.colors.to_rgb(matplotlib_color.rstrip('-'))
        r = int(r * 255)
        g = int(g * 255)
        b = int(b * 255)
        tkinter_color = f"#{r:02X}{g:02X}{b:02X}"
        return tkinter_color

=======
>>>>>>> 6349b16b
    def init_gui(self, file_list):
        """Build GUI."""
        self.tk_root.title('SuperSID Plot')
        color_list = "brgcmy"  # one color per station
        color_idx = 0

        # date of NOAA's data already retrieved, prevent multiple fetch
        self.daysList = {}

        # list of file names (w/o path and extension) as figure's title
        fig_title = []

        self.max_data = -1.0
        # prepare the GUI framework
        self.fig = Figure(facecolor='beige')
        self.canvas = FigureCanvas(self.fig, master=self.tk_root)
        self.canvas.get_tk_widget().pack(side=tk.TOP,
                                         fill=tk.BOTH, expand=True)
        self.graph = self.fig.add_subplot(111)

        self.toolbar = NavigationToolbar2Tk(self.canvas, self.tk_root)
        self.toolbar.update()
        self.canvas._tkcanvas.pack(side=tk.TOP, fill=tk.BOTH, expand=True)

        # Add data to the graph for each file
        for filename in sorted(file_list):
            sid_file = SidFile(filename)

            # list will be populated if the user click on 'NOAA' button
            sid_file.XRAlist = []

            self.sid_files.append(sid_file)
            self.daysList[sid_file.startTime] = []
            fig_title.append(os.path.basename(filename)[:-4])  # .csv assumed
            for station in set(sid_file.stations) - self.hidden_stations:
                self.max_data = max(self.max_data,
                                    max(self.sid_files[0].data[0]))
                print(sid_file.startTime, station)
                # Does this station already have a color? if not, reserve one
<<<<<<< HEAD
                if station not in self.colorStation:
                    self.colorStation[station] = \
                        self.get_station_color(config, station)
                    if (self.colorStation[station] is None):
                        # format like 'b-'
                        self.colorStation[station] = \
=======
                if station not in self.color_station:
                    self.color_station[station] = \
                        self.get_station_color(station)
                    if self.color_station[station] is None:
                        # format like 'b-'
                        self.color_station[station] = \
>>>>>>> 6349b16b
                            color_list[color_idx % len(color_list)] + '-'
                        color_idx += 1
                # Add points to the plot
                self.graph.plot_date(sid_file.timestamp,
                                     sid_file.get_station_data(station),
                                     self.color_station[station])
        # add the buttons to show/add a station's curve
<<<<<<< HEAD
        for s, c in self.colorStation.items():
            btn_color = self.convert_to_tkinter_color(c)
=======
        for s, c in self.color_station.items():
            btn_color = convert_to_tkinter_color(c)
>>>>>>> 6349b16b
            station_button = tk.Button(
                self.tk_root, text=s,
                bg=btn_color, activebackground="white")
            station_button.configure(
                command=lambda s=s,
                b=station_button: self.on_click_station(s, b))
            station_button.pack(side='left', padx=1, pady=1)

        noaa_button = tk.Button(self.tk_root, text="NOAA",
                                command=self.on_click_noaa)
        noaa_button.pack(side='left', padx=1, pady=1)
        # other GUI items
        self.statusbar_txt = tk.StringVar()
        self.label = tk.Label(self.tk_root,
                              bd=1, relief=tk.SUNKEN,  # anchor=tk.W,
                              textvariable=self.statusbar_txt,
                              font=('arial', 10, 'normal'), pady=5)
        self.statusbar_txt.set(", ".join(fig_title))
        self.label.pack(fill=tk.X)

        self.calc_ephem()   # calculate the sun rise/set for each file
        self.show_figure()  # add other niceties and show the plot

    def on_click_noaa(self):
        for sid_file in self.sid_files:
            if sid_file.XRAlist:
                sid_file.XRAlist = []  # no longer to be displayed
            elif self.daysList[sid_file.startTime]:
                sid_file.XRAlist = self.daysList[sid_file.startTime]
            else:
                nf = NOAA_flares(sid_file.startTime)
                nf.print_XRAlist()
                self.daysList[sid_file.startTime] = nf.XRAlist
                sid_file.XRAlist = self.daysList[sid_file.startTime]
        self.update_graph()

    def on_click_station(self, station, button):
        """Invert the color of the button. Hide/draw corresponding graph."""
        print("click on", station)
<<<<<<< HEAD
        alt_color = self.convert_to_tkinter_color(self.colorStation[station])
=======
        alt_color = convert_to_tkinter_color(self.color_station[station])
>>>>>>> 6349b16b
        if station in self.hidden_stations:
            self.hidden_stations.remove(station)
            button.configure(bg=alt_color, activebackground="white")
        else:
            self.hidden_stations.add(station)
            button.configure(bg="white", activebackground=alt_color)
        self.update_graph()

    def show_figure(self):
        """Cosmetics on the figure."""
        current_axes = self.fig.gca()
        current_axes.xaxis.set_minor_locator(matplotlib.dates.HourLocator())
        current_axes.xaxis.set_major_locator(matplotlib.dates.DayLocator())
        current_axes.xaxis.set_major_formatter(ff(m2yyyymmdd))
        current_axes.xaxis.set_minor_formatter(ff(m2hm))
        current_axes.set_xlabel("UTC Time")
        current_axes.set_ylabel("Signal Strength")

        for label in current_axes.xaxis.get_majorticklabels():
            label.set_fontsize(8)
            label.set_rotation(30)  # 'vertical')
            # label.set_horizontalalignment='left'

        for label in current_axes.xaxis.get_minorticklabels():
            label.set_fontsize(12 if len(self.daysList.keys()) == 1 else 8)

        # specific drawings  linked to each sid_file: flares and sunrise/sunset
        bottom_max, top_max = current_axes.get_ylim()
        for sid_file in self.sid_files:
            # for each flare, draw the lines and box with flares intensity
            for eventName, BeginTime, MaxTime, EndTime, Particulars \
                    in sid_file.XRAlist:
                self.graph.vlines(
                    [BeginTime, MaxTime, EndTime], 0,
                    self.max_data, color=['g', 'r', 'y'],
                    linestyles='dotted')
                self.graph.text(
                    MaxTime,
                    self.max_data + (top_max - self.max_data) / 4.0,
                    Particulars, horizontalalignment='center',
                    bbox={
                        'facecolor': 'w',
                        'alpha': 0.5,
                        'fill': True})
            if (sid_file.rising is not None) \
            and (sid_file.setting is not None):
                # draw the rectangles for rising and setting of the sun.
                # Use astronomical twilight
                if sid_file.rising < sid_file.setting:
                    self.graph.axvspan(sid_file.startTime,
                                       sid_file.rising.datetime(),
                                       facecolor='blue', alpha=0.1)
                    self.graph.axvspan(sid_file.setting.datetime(),
                                       max(sid_file.timestamp),
                                       facecolor='blue', alpha=0.1)
                else:
<<<<<<< HEAD
                    self.graph.axvspan(sid_file.setting.datetime(),
                                       sid_file.rising.datetime(),
                                       facecolor='blue', alpha=0.1)
=======
                    self.graph.axvspan(
                        max(sid_file.startTime,
                            sid_file.setting.datetime()),
                        min(sid_file.rising.datetime(),
                            max(sid_file.timestamp)),
                        facecolor='blue', alpha=0.1)
>>>>>>> 6349b16b

        self.canvas.draw()

    def update_graph(self):
        # Redraw the selected stations on a clear graph
        self.fig.clear()
        self.graph = self.fig.add_subplot(111)
        for sid_file in self.sid_files:
            for station in set(sid_file.stations) - self.hidden_stations:
                print(sid_file.startTime, station)
                # Add points to the plot
                self.graph.plot_date(sid_file.timestamp,
                                     sid_file.get_station_data(station),
                                     self.color_station[station])
        self.show_figure()

    def calc_ephem(self):
        """Compute the night period of each SidFile using the ephem module."""
        sid_loc = ephem.Observer()
        for sid_file in self.sid_files:
            sid_loc.lon = sid_file.sid_params['longitude']
            sid_loc.lat = sid_file.sid_params['latitude']
            sid_loc.date = sid_file.startTime
            sid_loc.horizon = '-18'  # astronomical twilight
            sid_file.rising = None
            sid_file.setting = None
            try:
                sid_file.rising = \
                    sid_loc.next_rising(ephem.Sun(), use_center=True)
            except Exception as e:
                print(e)
            try:
                sid_file.setting = \
                    sid_loc.next_setting(ephem.Sun(), use_center=True)
            except Exception as e:
                print(e)
            # print(sid_file.filename, sid_file.startTime)
            # print(rising, ephem.localtime(rising))
            # print(setting, ephem.localtime(setting))


def main():
    parser = argparse.ArgumentParser()
    parser.add_argument(
        "-c", "--config",
        dest="cfg_filename",
        type=exist_file,
        default=CONFIG_FILE_NAME,
        help="Supersid configuration file")
    parser.add_argument(
        "-v", "--verbose",
        action="store_true",
        dest="verbose",
        default=False,
        help="Print more messages.")
    parser.add_argument(
        'file_list',
        metavar='file.csv',
        type=exist_file,
        nargs='+',
        help='file(s) to be plotted')
    args = parser.parse_args()

    # read the configuration file or exit
<<<<<<< HEAD
    config = read_config(args.cfg_filename)
    if args.verbose:
        print_config(config)

    root = tk.Tk()
    Plot_Gui(root, config, args.file_list)
    root.mainloop()
=======
    cfg = read_config(args.cfg_filename)
    if args.verbose:
        print_config(cfg)

    root = tk.Tk()
    PlotGui(root, cfg, args.file_list)
    root.mainloop()


if __name__ == '__main__':
    main()
>>>>>>> 6349b16b
<|MERGE_RESOLUTION|>--- conflicted
+++ resolved
@@ -56,53 +56,28 @@
     return tkinter_color
 
 
-<<<<<<< HEAD
-    def __init__(self, parent, config, file_list, *args, **kwargs):
-=======
 class PlotGui(ttk.Frame):
     """Supersid Plot GUI in tk."""
 
     def __init__(self, parent, cfg, file_list, *args, **kwargs):
->>>>>>> 6349b16b
         ttk.Frame.__init__(self, parent, *args, **kwargs)
         matplotlib.use('TkAgg')
         self.version = "1.0 20170902 (tk)"
         self.tk_root = parent
-<<<<<<< HEAD
-        self.config = config
-=======
         self.cfg = cfg
->>>>>>> 6349b16b
         self.hidden_stations = set()  # hide the graph if the station in set
         self.color_station = {}       # the color assigned to a station
         self.sid_files = []           # ordered list of sid files read
         self.graph = None
         self.init_gui(file_list)
 
-<<<<<<< HEAD
-    def get_station_color(self, config, call_sign):
-        if config:
-            for station in config.stations:
-=======
     def get_station_color(self, call_sign):
         if self.cfg:
             for station in self.cfg.stations:
->>>>>>> 6349b16b
                 if call_sign == station['call_sign']:
                     return station['color'] or None
         return None
 
-<<<<<<< HEAD
-    def convert_to_tkinter_color(self, matplotlib_color):
-        r, g, b = matplotlib.colors.to_rgb(matplotlib_color.rstrip('-'))
-        r = int(r * 255)
-        g = int(g * 255)
-        b = int(b * 255)
-        tkinter_color = f"#{r:02X}{g:02X}{b:02X}"
-        return tkinter_color
-
-=======
->>>>>>> 6349b16b
     def init_gui(self, file_list):
         """Build GUI."""
         self.tk_root.title('SuperSID Plot')
@@ -142,21 +117,12 @@
                                     max(self.sid_files[0].data[0]))
                 print(sid_file.startTime, station)
                 # Does this station already have a color? if not, reserve one
-<<<<<<< HEAD
-                if station not in self.colorStation:
-                    self.colorStation[station] = \
-                        self.get_station_color(config, station)
-                    if (self.colorStation[station] is None):
-                        # format like 'b-'
-                        self.colorStation[station] = \
-=======
                 if station not in self.color_station:
                     self.color_station[station] = \
                         self.get_station_color(station)
                     if self.color_station[station] is None:
                         # format like 'b-'
                         self.color_station[station] = \
->>>>>>> 6349b16b
                             color_list[color_idx % len(color_list)] + '-'
                         color_idx += 1
                 # Add points to the plot
@@ -164,13 +130,8 @@
                                      sid_file.get_station_data(station),
                                      self.color_station[station])
         # add the buttons to show/add a station's curve
-<<<<<<< HEAD
-        for s, c in self.colorStation.items():
-            btn_color = self.convert_to_tkinter_color(c)
-=======
         for s, c in self.color_station.items():
             btn_color = convert_to_tkinter_color(c)
->>>>>>> 6349b16b
             station_button = tk.Button(
                 self.tk_root, text=s,
                 bg=btn_color, activebackground="white")
@@ -210,11 +171,7 @@
     def on_click_station(self, station, button):
         """Invert the color of the button. Hide/draw corresponding graph."""
         print("click on", station)
-<<<<<<< HEAD
-        alt_color = self.convert_to_tkinter_color(self.colorStation[station])
-=======
         alt_color = convert_to_tkinter_color(self.color_station[station])
->>>>>>> 6349b16b
         if station in self.hidden_stations:
             self.hidden_stations.remove(station)
             button.configure(bg=alt_color, activebackground="white")
@@ -271,18 +228,12 @@
                                        max(sid_file.timestamp),
                                        facecolor='blue', alpha=0.1)
                 else:
-<<<<<<< HEAD
-                    self.graph.axvspan(sid_file.setting.datetime(),
-                                       sid_file.rising.datetime(),
-                                       facecolor='blue', alpha=0.1)
-=======
                     self.graph.axvspan(
                         max(sid_file.startTime,
                             sid_file.setting.datetime()),
                         min(sid_file.rising.datetime(),
                             max(sid_file.timestamp)),
                         facecolor='blue', alpha=0.1)
->>>>>>> 6349b16b
 
         self.canvas.draw()
 
@@ -347,15 +298,6 @@
     args = parser.parse_args()
 
     # read the configuration file or exit
-<<<<<<< HEAD
-    config = read_config(args.cfg_filename)
-    if args.verbose:
-        print_config(config)
-
-    root = tk.Tk()
-    Plot_Gui(root, config, args.file_list)
-    root.mainloop()
-=======
     cfg = read_config(args.cfg_filename)
     if args.verbose:
         print_config(cfg)
@@ -366,5 +308,4 @@
 
 
 if __name__ == '__main__':
-    main()
->>>>>>> 6349b16b
+    main()
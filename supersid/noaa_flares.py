--- conflicted
+++ resolved
@@ -125,13 +125,8 @@
           1000 +   1748 1752 1755  G15 5 XRA  1-8A M1.0 2.1E-03 2443
         """
         # ftp://ftp.swpc.noaa.gov/pub/indices/events/20141030events.txt
-<<<<<<< HEAD
-        NOAA_URL = 'ftp://ftp.swpc.noaa.gov/pub/indices/events/{}sevents.txt' \
-            .format(self.day)
-=======
         NOAA_URL = 'ftp://ftp.swpc.noaa.gov/pub/indices/events/%sevents.txt' \
             % (self.day)
->>>>>>> 1d61fa08
         response, self.XRAlist = None, []
         try:
             response = urllib.request.urlopen(NOAA_URL)
@@ -158,11 +153,7 @@
                         # msg += fields[8]          # Particulars
                         try:
                             # 'try' necessary as few occurences of
-<<<<<<< HEAD
-                            #  --:-- instead of HH:MM exist
-=======
                             # --:-- instead of HH:MM exist
->>>>>>> 1d61fa08
                             btime = self.Tstamp(fields[1])
                         except Exception:
                             pass

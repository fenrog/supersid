#!/usr/bin/env python
"""
 Name:        sidfile.py
 Purpose:     Usage 1: Provide a Class to handle SID and SuperSID formatted files
              Usage 2: Please refer to the USAGE string for utilities information


 Author:      Eric Gibert

 Created:     13-10-2012
 Copyright:   (c) eric 2012
 Licence:     Open to All

    20150801:
    - truncate ['utc_starttime'] to 19 chars

"""
from __future__ import print_function   # use the new Python 3 'print' function
from datetime import datetime, timedelta
import numpy

from config import FILTERED, RAW

USAGE = """
Provide some utilities to manipulate SID/SuperSID files:
    - When one file is given as argument:
       - file is SID Format: DISPLAY some information - good for debugging
       - file is SuperSID format: SPLIT to one file per station in SID format
    - When two files are given as arguments:
       - both files are SID Format: MERGE in one SID Format
       - one file is SuperSID and one is SID: MERGE the SID file with the
           matching station from SuperSId file
       - both are SuperSID: MERGE in one SuperSID with "station to station"
           matching
"""

class SidFile():
    """Class to read SID or SuperSID files.
    Provides header information and data content access.
    """
    _TIMESTAMP_STANDARD = "%Y-%m-%d %H:%M:%S"
    _TIMESTAMP_EXTENDED = "%Y-%m-%d %H:%M:%S.%f"
    _timestamp_format = _TIMESTAMP_STANDARD  # conservative default

    def __init__(self, filename = "", sid_params = {}, force_read_timestamp = False):
        """Two ways to create a SIDfile:
        1) A file already exists and you want to read it: use 'filename'
        2) A new empty file needs to be created: use 'sid_params'
            to indicate the parameters of the file's header.
            The dictionary retrieved from a config file can be used.
            Usually this means you need to write that file after data collection.

        Note: only one or the other parameter should be given. If both are given
        then 'filename' is taken and 'sid_params' is ignored.
        """
        self.version = "1.4 20150801"
        self.filename = filename
        self.sid_params = sid_params    # dictionary of all header pairs
        self.is_extended = False
        self.timestamp_format = SidFile._TIMESTAMP_STANDARD

        if filename:
            # Read all lines in a buffer used by 'read_data' and 'read_header'
            try:
                with open(self.filename, "rt") as fin:
                    self.lines = fin.readlines()
            except IOError as why:
                print ("Error reading", filename)
                print(str(why))
                exit(1)

            self.read_header()
            self.read_timestamp_format()
            self.control_header()
            self.read_data(force_read_timestamp)

        elif self.sid_params:
            # create zeroes numpy arrays to receive data
            self.control_header()
            self.clear_buffer()
    ##
    ##  Read a SID File and control header's consistency
    ##
    def clear_buffer(self, next_day=False):
        """creates zeroes numpy arrays to receive data and generates the timestamp vector"""
        if next_day:
            self.data.fill(0.0)
            self.set_all_date_attributes()
        else:
            nb_data_per_day = int ( (24 * 3600) / self.LogInterval)
            self.data = numpy.zeros((len(self.stations), nb_data_per_day))
        # create an array containing the timestamps for each data reading, default initialization
        self.generate_timestamp()

    def control_header(self):
        '''Perform sanity check and assign standard attributes in a format independent way.
           SuperSID files have an entry "Stations" while SID files have "StationID"'''
        if "stations" in self.sid_params:
            self.isSuperSID = True
            self.stations = self.sid_params["stations"].split(",")
            self.frequencies = self.sid_params["frequencies"].split(",")
        elif "stationid" in self.sid_params:
            self.isSuperSID = False
            self.stations = [ self.sid_params["stationid"] ]
            self.frequencies = [ self.sid_params["frequency"] ]
        else:
            print("ERROR: No station ID found in this file or configuration. Please check!")
            exit(5)

        # get the datetime for UTC_StartTime
        self.set_all_date_attributes(keep_file_date = True)

        # do we have a LogInterval ?
        if "log_interval" in self.sid_params:
            self.LogInterval = int(self.sid_params["log_interval"])
        elif "loginterval" in self.sid_params:
            self.LogInterval = int(self.sid_params["loginterval"])
        else:
            print ("Warning: Log_Interval is missing! Please check. I assume 5 sec...")
            self.LogInterval, self.sid_params["log_interval"] = 5, 5

    def set_all_date_attributes(self, keep_file_date = False):
        if not keep_file_date or "utc_starttime" not in self.sid_params:
            utcnow = datetime.utcnow()
            self.sid_params["utc_starttime"] = "%d-%02d-%02d 00:00:00" % (utcnow.year, utcnow.month, utcnow.day)
            if SidFile._timestamp_format == SidFile._TIMESTAMP_EXTENDED:
                self.sid_params["utc_starttime"] += ".00000"
        self.UTC_StartTime = self.sid_params["utc_starttime"]
        self.startTime = SidFile._StringToDatetime(self.sid_params["utc_starttime"])

    def read_header(self):
        """Reads the first lines of a SID file to extract the 'sid_params'.
        No more file access: all in memory using 'self.lines'
        """
        self.sid_params.clear()
        self.headerNbLines = 0  # number of header lines
        for line in self.lines:
            if line[0] != "#": break   # end of header
            self.headerNbLines += 1
            tokens = line.split("=")
            if len(tokens) == 2:
                # remove the '#' and force the key to lower case to avoid ambiguity from user's supersid.cfg
                key = tokens[0][1:].strip().lower()
                self.sid_params[key] = tokens[1].strip()

    def read_timestamp_format(self):
        """Check the timestamp found on the first line to deduce the timestamp format"""
        first_data_line = self.lines[self.headerNbLines].split(",")
        if ':' in first_data_line[0]: # yes, a time stamp is found in the first data column
            try:
                datetime.strptime(first_data_line[0], SidFile._TIMESTAMP_EXTENDED)
                self.is_extended = True
                SidFile._timestamp_format = SidFile._TIMESTAMP_EXTENDED
                self.timestamp_format = SidFile._TIMESTAMP_EXTENDED
            except ValueError:
                datetime.strptime(first_data_line[0], SidFile._TIMESTAMP_STANDARD)
                self.is_extended = False
                SidFile._timestamp_format = SidFile._TIMESTAMP_STANDARD
                self.timestamp_format = SidFile._TIMESTAMP_STANDARD

    def read_data(self, force_read_timestamp = False):
        """Using the self.lines buffer, converts the data lines in numpy arrays.
            - One array self.data for the data (one column/vector per station)
            - One array self.timestamp for the timestamps (i.e. timestamp vector)
        Reading method differs accordingly to the self.isSuperSID flag
        New: Extended format supports a timestamp for SuperSID format as well as .%f for second decimals
        """
        # necessary to convert timestamp string (extended or not) to datetime AND decode byte array to string to float for python 3
        converters_dict = {0: SidFile._StringToDatetime }
        for i in range(len(self.stations)):
            converters_dict[i+1] = SidFile._StringToFloat

        if self.isSuperSID and not self.is_extended:
            # classic SuperSID file format: one data column per station, no time stamp (has to be generated)
            print ("Warning: read SuperSid non extended file and generate time stamps.")
            self.data = numpy.loadtxt(self.lines, comments='#', delimiter=",").transpose()
            self.generate_timestamp()
        elif self.isSuperSID and self.is_extended:
            # extended SuperSID file format: one extended time stamp then one data column per station
            print ("Warning: read SuperSid extended file, time stamps are read & converted from file.")
            inData = numpy.loadtxt(self.lines, dtype=datetime, comments='#', delimiter=",", converters=converters_dict)
            self.timestamp = inData[:,0] # column 0
            self.data = numpy.array(inData[:,1:], dtype=float).transpose()
        else:
            # classic SID file format:
            # two columns file: [timestamp, data]. Try to avoid reading timestamps: date str to num conversion takes time
            # self.data must still be a 2 dimensions numpy.array even so only one vector is contained
            if len(self.lines) - self.headerNbLines != (60 * 60 * 24) / self.LogInterval  \
            or force_read_timestamp or self.is_extended:
                print ("Warning: read SID file, timestamps are read & converted from file.")
                inData = numpy.loadtxt(self.lines, dtype=datetime, comments='#', delimiter=",", converters=converters_dict)
                self.timestamp = inData[:,0] # column 0
                self.data = numpy.array(inData[:,1], dtype=float, ndmin=2) # column 1
            else:
                print ("Optimization: read SID file, generate timestamp instead of reading & converting them from file.")
                self.data = numpy.array(numpy.loadtxt(self.lines, comments='#', delimiter=",", usecols=(1,)), ndmin=2) # only read data column
                self.generate_timestamp()
        #print("self.data.shape =", self.data.shape)

    @classmethod
    def _StringToDatetime(cls, strTimestamp):
        if type(strTimestamp) is not str: # i.e. byte array in Python 3
            strTimestamp = strTimestamp.decode('utf-8')
        try:
            dts = datetime.strptime(strTimestamp, SidFile._timestamp_format)
        except ValueError: # try the other format...
            if SidFile._timestamp_format == SidFile._TIMESTAMP_STANDARD:
                dts = datetime.strptime(strTimestamp, SidFile._TIMESTAMP_EXTENDED)
            else:
                dts = datetime.strptime(strTimestamp, SidFile._TIMESTAMP_STANDARD)
        return dts

    @classmethod
    def _StringToFloat(cls, strNumber):
        if type(strNumber) is not str: # i.e. byte array in Python 3
            strNumber = strNumber.decode('utf-8')
        return float(strNumber)

    def generate_timestamp(self):
        """Create the timestamp vector by adding LogInterval seconds to UTC_StartTime"""
        self.timestamp = numpy.empty(len(self.data[0]), dtype=datetime)
        # add 'interval' seconds to UTC_StartTime for each entries
        interval =  timedelta(seconds=self.LogInterval)
        currentTimestamp = self.startTime
        for i in range(len(self.timestamp)):
            self.timestamp[i] =  currentTimestamp
            currentTimestamp += interval
    ##
    ##  Facilitator functions
    ##
    def get_sid_filename(self, station):
        """Return a file name as <Site Name>_<Station>_<UTC Start Date>.csv like RASPI_NWC_2013-08-31.csv"""
        site = self.sid_params['site_name'] if 'site_name' in self.sid_params else self.sid_params['site']
        return "%s_%s_%s.csv" % (site, station, self.sid_params["utc_starttime"][:10])

    def get_supersid_filename(self):
        """Return a file name as <Site Name>__<UTC Start Date>.csv like RASPI_2013-08-31.csv"""
        site = self.sid_params['site_name'] if 'site_name' in self.sid_params else self.sid_params['site']
        return "%s_%s.csv" % (site, self.sid_params["utc_starttime"][:10])

    def get_station_data(self, stationId):
        """Return the numpy array of the given station's data"""
        try:
            idx = self.get_station_index(stationId)
            return self.data[idx]
        except ValueError:
            return []

    def get_station_index(self, station):
        """Returns the index of the station accordingly to the parameter station type"""
        if type(station) is int:
            assert( 0 <= station < len(self.stations) )
            return  station
        elif type(station) is str: # should be a station name/call_sign
            return self.stations.index(station)  # throw a ValueError if 'station' is not in the list
        elif type(station) is dict:
            return self.stations.index(station['call_sign'])  # throw a ValueError if 'station' is not in the list
        else:
            return self.stations.index(station.call_sign)  # throw a ValueError if 'station' is not in the list

    def copy_data(self, second_sidfile):
        """Copy the second_sidfile's data on the current data vector for every common stations.
           If a copy is done then the timestamps are also copied."""
        has_copied = False
        for iStation, station in enumerate(self.stations):
            try:
                second_idx = second_sidfile.get_station_index(station)
                self.data[iStation] = second_sidfile.data[second_idx][:] # deep copy
                has_copied = True
            except ValueError:
                # missing station in the second file
                pass
        if has_copied:
            self.timestamp = second_sidfile.timestamp[:] # deep copy

    ##
    ##  Write a SID File
    ##
    def create_header(self, isSuperSid, log_type):
        """ Create a string matching the SID/SuperSID file header.
        Ensure the same header on both formats.
        - isSuperSid: request a SuperSid header if True else a SID header
        - log_type: must be 'raw' or 'filtered' as in RAW/FILTERED
        """
        hdr = "# Site = %s\n" % (self.sid_params['site_name'] if 'site_name' in self.sid_params else self.sid_params['site'])
        if 'contact' in self.sid_params:
            hdr += "# Contact = %s\n" % self.sid_params['contact']
        if "supersid_version" in self.sid_params:
            hdr += "# Supersid_Version = %s\n" % self.sid_params['supersid_version']
        hdr += "# Longitude = %s\n" % self.sid_params['longitude']
        hdr += "# Latitude = %s\n" % self.sid_params['latitude']
        hdr += "#\n"
        hdr += "# UTC_Offset = %s\n" % self.sid_params['utc_offset']
        hdr += "# TimeZone = %s\n" % (self.sid_params['time_zone'] if 'time_zone' in self.sid_params else self.sid_params['timezone'])
        hdr += "#\n"
        hdr += "# UTC_StartTime = %s\n" % self.sid_params['utc_starttime'][:19]
        hdr += "# LogInterval = %s\n" % (self.sid_params['log_interval'] if 'log_interval' in self.sid_params else self.sid_params['loginterval'])
        hdr += "# LogType = %s\n" % log_type
        hdr += "# MonitorID = %s\n" % (self.sid_params['monitor_id'] if 'monitor_id' in self.sid_params else self.sid_params['monitorid'])
        if isSuperSid:
            hdr += "# Stations = %s\n" % self.sid_params['stations']
            hdr += "# Frequencies = %s\n" % self.sid_params['frequencies']
        else:
            hdr += "# StationID = %s\n" % self.sid_params['stationid']
            hdr += "# Frequency = %s\n" % self.sid_params['frequency']
        return hdr

    def write_data_sid(self, station, filename, log_type, apply_bema = True, extended = False, bema_wing = 6):
        """Write in the file 'filename' the dataset of the given station using the SID format
        i.e. "TimeStamp, Data" lines
        Header respects the SID format definition i.e. conversion if self is SuperSid
        """
        iStation = self.get_station_index(station)
        # need extra information to create the header's SID file parameters if the exiting file is SuperSID
        if self.isSuperSID:
            self.sid_params['stationid'] = self.stations[iStation]
            self.sid_params['frequency'] = self.frequencies[iStation]

        # intermediate buffer to have 'raw' or 'filtered' data ( as in RAW/FILTERED)
        if log_type == RAW or apply_bema == False:
            tmp_data = self.data[iStation]
        else: # filtered
            tmp_data = SidFile.filter_buffer(self.data[iStation], self.LogInterval, bema_wing = bema_wing)
        # write file in SID format
        with open(filename, "wt") as fout:
            # generate header
            hdr = self.create_header(isSuperSid = False, log_type = log_type)
            print(hdr, file=fout, end="")
            # generate the "timestamp, data" serie i.e. data lines
            timestamp_format = SidFile._TIMESTAMP_EXTENDED if extended else SidFile._TIMESTAMP_STANDARD ###"%Y-%m-%d %H:%M:%S.%f" if extended else "%Y-%m-%d %H:%M:%S"
            for t_stamp, x in zip(self.timestamp, tmp_data):
                print("%s, %.15f" % (t_stamp.strftime(timestamp_format), x), file=fout)

    def write_data_supersid(self, filename, log_type, apply_bema = True, extended = False, bema_wing = 6):
        """Write the SuperSID file. Attention: self.sid_params must contain all expected entries."""
        # force to SuperSid format
        hdr = self.create_header(isSuperSid = True, log_type = log_type)
        # create file and write header
        with open(filename, "wt") as fout:
            print(hdr, file=fout, end="")
            # intermediate buffer to have 'raw' or 'filtered' data (as in  as in RAW/FILTERED)
            if log_type == RAW or apply_bema == False:
                tmp_data = self.data
            else: # filtered
                tmp_data = []
                for stationData in self.data:
                    tmp_data.append(SidFile.filter_buffer(stationData, self.LogInterval, bema_wing = bema_wing))
                tmp_data = numpy.array(tmp_data)
            #print(tmp_data.shape)  # should be like (2, 17280)
            if extended:
                for t_stamp, row in zip(self.timestamp, numpy.transpose(tmp_data)):
                    floats_as_strings = ["%.15f" % x for x in row]
                    print( t_stamp.strftime(SidFile._TIMESTAMP_EXTENDED+","), ", ".join(floats_as_strings), file=fout)
            else:
                for row in numpy.transpose(tmp_data):
                    floats_as_strings = ["%.15f" % x for x in row]
                    print(", ".join(floats_as_strings), file=fout)

        # append data to file using numpy function (symmetric to loadtxt)
        # note for future: version 1.7 offers "header=hdr" as new function parameter
        # but for now (1.6) we write header first then savetxt() append data lines
        #numpy.savetxt(filename, tmp_data, delimiter=",", newline="\n", header=hdr)

    @classmethod
    def filter_buffer(cls, raw_buffer, data_interval, bema_wing = 6, gmt_offset = 0):
            '''
            Return bema filtered version of the buffer, with optional time_zone_offset.
            bema filter uses the minimal found value to represent the data points within a range (bema_window)
            bema_wing = 6 => window = 13 (bema_wing + evaluating point + bema_wing)
            '''
            length = len(raw_buffer)
            # Extend 2 wings to the raw data buffer before taking min and average
            dstack = numpy.hstack((raw_buffer[length-bema_wing:length],
                                   raw_buffer[0:length],
                                   raw_buffer[0:bema_wing]))
            # Fill the 2 wings with the values at the edge
            dstack[0:bema_wing] = raw_buffer[0]  #  dstack[bema_wing]
            dstack[length+bema_wing:length+bema_wing*2] = raw_buffer[-1]  # dstack[length+bema_wing-1]
            # Use the lowest point found in window to represent its value
            dmin = numpy.zeros(len(dstack))
            for i in range(bema_wing, length+bema_wing):
                dmin[i] = min(dstack[i-bema_wing:i+bema_wing])
            # The points beyond the left edge, set to the starting point value
            dmin[0:bema_wing] = dmin[bema_wing]
            # The points beyond the right edge, set to the ending point value
            dmin[length+bema_wing:length+bema_wing*2] = dmin[length+bema_wing-1]
            # Moving Average. This actually truncates array to original size
            #daverage = movavg(dmin, (bema_wing*2+1))
            def movavg(a, n) :
<<<<<<< HEAD
                ret = numpy.cumsum(a, dtype=float)
=======
                ret = np.cumsum(a, dtype=float)
>>>>>>> 8f2b0be6
                ret[n:] = ret[n:] - ret[:-n]
                return ret[n - 1:] / n
            daverage = movavg(dmin, (bema_wing*2+1))

            if gmt_offset == 0:
                return daverage
            else:
                gmt_mark = gmt_offset * (60/data_interval) * 60
                doffset = numpy.hstack((daverage[gmt_mark:length],daverage[0:gmt_mark]))
                return doffset

##-------------------------------------------------------------------------------
##  This module can be used alone as a utility to manipulate SID Files
##  To see its options, execute at prompt level :   sidfile.py -h
##
if __name__ == '__main__':
    from os import path
    import argparse

    def exist_file(x):
        """
        'Type' for argparse - checks that file exists but does not open it
        """
        if not path.isfile(x):
            raise argparse.ArgumentError("{0} does not exist".format(x))
        return x

    fmerge = lambda x: "%s.merge%s" % path.splitext(x)  # /original/path/name.merge.ext
    # check that one or two arguments are given
    parser = argparse.ArgumentParser()
    parser.add_argument("-s", "--split", dest="filename_split", required=False, type=exist_file,
                            help="Split 1 supersid_format in N sid_format / 1 supersid_extended in N sid_extended i.e. one per station")
    parser.add_argument("-m", "--merge", dest="filename_merge", required=False, type=exist_file, nargs="*",
                            help="Merge 2 sid_format in one supersid_format / 2 supersid_extended in one supersid_extended")
    parser.add_argument("-i", "--info", dest="filename_info", required=False, type=exist_file,
                            help="Display information about one file")
    parser.add_argument("-f", "--filter", dest="filename_filter", required=False, type=exist_file,
                            help="Filter a raw file")
    parser.add_argument("-b", "--bema_wing", dest="bema_wing", required=False, type=int, default=6,
                            help="Width of the window used in filtering a.k.a. 'bema_wing' (default=6)")
    args, unk = parser.parse_known_args()
    if args.filename_info:
        sid = SidFile(args.filename_info, force_read_timestamp = True)
        print("-" * 5, "Header information", "-" * 5)
        if sid.is_extended:
            print("Time stamps are extended.")
        if sid.isSuperSID:
            print("SuperSID file format")
            print("Monitored Stations List:", sid.stations)
        else:
            print("SID File Format")
            print("Station:", sid.stations)
        print("Start Time:", sid.startTime)
        print("Number of TimeStamps:", len(sid.timestamp))
        # try to print 5 non zero records if found:
        print("-" * 5, "Dataset shape:", sid.data.shape, "-" * 5)
        for i in range(len(sid.timestamp)):
            if sid.data[0][i] != 0.0: break
        if i == len(sid.timestamp): i = 0
        for t_stamp, row in zip(sid.timestamp[i:i+5], numpy.transpose(sid.data)[i:i+5]):
            floats_as_strings = ["%.15f" % x for x in row]
            print( t_stamp.strftime(sid.timestamp_format+","), ", ".join(floats_as_strings))
        # print the whole dictionary
        print("-" * 5, "sid_params", "-" * 5)
        for key, value in sid.sid_params.items():
            print(" " * 5, key, "=", value)
    # Some 'real' manipulations:
    elif args.filename_split:
        # Explode this SuperSID file in one file per station in SID format
        sid = SidFile(args.filename_split, force_read_timestamp = True)
        print("Proceed to split this SuperSID file in %d SID files:" % sid.data.shape[0])
        for station in sid.stations:
            fname = "%s/%s_%s_%s.split.csv" % (path.dirname(sid.filename),
                                         sid.sid_params['site'],
                                         station,
                                         sid.sid_params['utc_starttime'][:10])
            sid.write_data_sid(station, fname, sid.sid_params['logtype'], apply_bema = False)
            print(fname, "created.")
    elif args.filename_merge:
        # Merge 2 SuperSID files station by station
        sid1, sid2 = SidFile(args.filename_merge[0]), SidFile(args.filename_merge[1])
        if sid1.isSuperSID and sid2.isSuperSID:
            for istation in range(len(sid1.stations)):
                sid1.data[:, istation] += sid2.get_station_data(sid1.stations[istation])
            sid1.write_data_supersid(fmerge(sid1.filename), apply_bema = False)
            print(fmerge(sid1.filename), "created.")
        # one SID file and one SuperSID file: merge the SuperSID's matching station to SID file
        elif sid1.isSuperSID != sid2.isSuperSID:
            if sid1.isSuperSID:
                supersid = sid1
                sid = sid2
            else:
                sid = sid1
                supersid = sid2
            station = sid.stations[0]
            if station not in supersid.stations:
                print("Error: station %s in not found in the superSId file. Cannot merge." % station)
            else:
                sid.data += supersid.get_station_data(station)
                sid.write_data_sid(station, fmerge(sid.filename), sid.sid_params['logtype'], apply_bema = False)
                print(fmerge(sid.filename), "created.")
        # 2 SID files to merge in one SID file - sid1's header is kept
        else:
            sid1.data += sid2.data
            sid1.write_data_sid(sid1.stations[0], fmerge(sid1.filename), sid1.sid_params['logtype'], apply_bema = False)
            print(fmerge(sid1.filename), "created.")
    elif args.filename_filter:
        # Convert a RAW file into a Filtered one. Can filter an already filtered file too...
        # optional parameter --bema_wing can be specified
        sid = SidFile(args.filename_filter, force_read_timestamp = True)
        fname = "%s.filtered%s" % path.splitext(args.filename_filter)
        if sid.sid_params['logtype'] != RAW:
            print("Warning: %s is not a raw file. This might filter an already filtered file." % args.filename_filter)
        bema_wing = args.bema_wing if args.bema_wing else 6
        if sid.isSuperSID:
            sid.write_data_supersid(fname, log_type=FILTERED, apply_bema = True, extended = sid.is_extended, bema_wing=bema_wing)
        else:
            sid.write_data_sid(sid.stations[0], fname, log_type=FILTERED, apply_bema = True, extended = sid.is_extended, bema_wing=bema_wing)
    else:
        parser.print_help()<|MERGE_RESOLUTION|>--- conflicted
+++ resolved
@@ -385,13 +385,8 @@
             # The points beyond the right edge, set to the ending point value
             dmin[length+bema_wing:length+bema_wing*2] = dmin[length+bema_wing-1]
             # Moving Average. This actually truncates array to original size
-            #daverage = movavg(dmin, (bema_wing*2+1))
             def movavg(a, n) :
-<<<<<<< HEAD
                 ret = numpy.cumsum(a, dtype=float)
-=======
-                ret = np.cumsum(a, dtype=float)
->>>>>>> 8f2b0be6
                 ret[n:] = ret[n:] - ret[:-n]
                 return ret[n - 1:] / n
             daverage = movavg(dmin, (bema_wing*2+1))

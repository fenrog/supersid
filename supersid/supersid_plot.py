--- conflicted
+++ resolved
@@ -471,11 +471,7 @@
         else:
             # try building the file name from given options
             # or found in the provided .cfg file
-<<<<<<< HEAD
-            Now = datetime.datetime.now(datetime.timezone.utc)  # by default today
-=======
             Now = datetime.datetime.utcnow()  # by default today
->>>>>>> afc67c45
             if args.askYesterday:
                 Now -= datetime.timedelta(days=1)
             # stations can be given as a comma delimited string

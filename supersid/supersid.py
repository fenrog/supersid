--- conflicted
+++ resolved
@@ -55,11 +55,7 @@
             # if there are hourly saves ...
             if self.config['hourly_save'] == 'YES':
                 # ... figure out the file name ...
-<<<<<<< HEAD
-                utcnow = datetime.datetime.now(datetime.timezone.utc)
-=======
                 utcnow = datetime.utcnow()
->>>>>>> afc67c45
                 utc_starttime = "%d-%02d-%02d 00:00:00" \
                     % (utcnow.year, utcnow.month, utcnow.day)
                 fileName = self.config['data_path'] + \

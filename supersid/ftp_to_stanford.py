#!/usr/bin/env python3

"""
Send SID data files to Stanford FTP server.

Name:        ftp_to_stanford.py
Author:      Eric Gibert

Created:     10-08-2012 as send_to_standford.py
Updated:     31-07-2015
Copyright:   (c) eric 2012
Licence:     <your licence>

Script's Arguments:
-c|--config supersid.cfg : the configuration file for its [FTP]
   and [PARAMETERS] sections
-y|--yesterday : to send yesterday's superSID file
    [data_path/<monitor_id>_YYYY_MM_DD.csv]
[filename1 filename2 ...]: optional list of files to send

New section in the configuration file:
[FTP]
automatic_upload = yes
ftp_server = sid-ftp.stanford.edu
ftp_directory = /incoming/SuperSID/NEW/
local_tmp = /home/eric/supersid/Private/tmp
call_signs = NWC:10000,JJI:100000

"""
import sys
import argparse
from os import path
import ftplib
from datetime import datetime, timedelta
from sidfile import SidFile
from config import read_config, FILTERED, RAW, CONFIG_FILE_NAME
from supersid_common import exist_file


if __name__ == '__main__':
    parser = argparse.ArgumentParser()
    parser.add_argument(
        "-c", "--config",
        dest="cfg_filename",
        type=exist_file,
        default=CONFIG_FILE_NAME,
        help="Supersid configuration file")
    parser.add_argument(
        "-y", "--yesterday",
        action="store_true",
        dest="askYesterday",
        default=False,
        help="Yesterday's date is used for the file name.")
    parser.add_argument(
        'file_list',
        metavar='file.csv',
        type=exist_file,
        nargs='*',
        help='file(s) to be sent via FTP')
    args = parser.parse_args()

    # read the configuration file or exit
    cfg = read_config(args.cfg_filename)
    if cfg.get('local_tmp') is None:
        print("Error: 'local_tmp' has to be configured for FTP")
        sys.exit(1)

    # what stations are to be selected from the input file(s) ?
    stations = cfg['call_signs'].split(",") \
        if cfg['call_signs'] \
        else [s['call_sign'] for s in cfg.stations]  # i.e. else all stations
    # file list
    if args.askYesterday:
<<<<<<< HEAD
        yesterday = datetime.datetime.now(datetime.timezone.utc) - datetime.timedelta(days=1)
=======
        yesterday = datetime.utcnow() - timedelta(days=1)
>>>>>>> afc67c45
        args.file_list.append(
            path.normpath(f"{cfg['data_path']}{path.sep}{cfg['site_name']}_{yesterday.year}-"
                          f"{yesterday.month:02d}-{yesterday.day:02d}.csv"))
        print(f"Yesterday file: {args.file_list[-1]}")

    # generate all the SID files ready to send in the local_tmp file
    files_to_send = []  # TODO: remove files_to_send
    for input_file in args.file_list:
        if path.isfile(input_file):
            sid = SidFile(input_file, force_read_timestamp=True)
            if sid.sid_params['contact'] == "" and cfg['contact'] != "":
                sid.sid_params['contact'] = cfg['contact']
            # print(sid.sid_params)
            for station in stations:
                print(f"Preparing data for station {station}")
                # if necessary, apply a multiplicator factor to the signal
                # of one station [NWC:100000]
                if ':' in station:
                    station_name, factor = station.split(':')
                    factor = int(factor)
                else:
                    station_name, factor = station, 1

                if station_name not in sid.stations:
                    # strange: the desired station in not found in the file
                    print("Warning:", station_name,
                          "is not in the data file", input_file)
                    continue

                if factor > 1:
                    iStation = sid.get_station_index(station_name)
                    sid.data[iStation] *= factor
                # generate the SID file of that station
                # UTC_StartTime = 2014-05-31 00:00:00
                file_startdate = sid.sid_params['utc_starttime']
                file_name = path.normpath(f"{cfg['local_tmp']}{path.sep}{cfg['site_name']}_"
                                          f"{station_name}_{file_startdate[:10]}.csv")
                # if the original file is filtered then we can save it "as is"
                # else we need to apply_bema i.e. filter it
                sid.write_data_sid(
                    station_name,
                    file_name,
                    FILTERED,
                    extended=False,
                    apply_bema=sid.sid_params['logtype'] == RAW)
                files_to_send.append(file_name)    # TODO: remove files_to_send
                print(f"Saved {file_name}")

        else:
            print("Error:", input_file, "does not exist.")

    # TODO: fill files_to_send with
    # glob.glob("{}{}{}*.csv"
    #    .format(cfg['local_tmp'], path.sep, cfg['site_name']))
    # -> this will retry to send files which were not transmitted so far
    # now sending the files by FTP
    if files_to_send and cfg['automatic_upload'] == 'yes':
        print("Opening FTP session with", cfg['ftp_server'])
        data = []

        ftp = ftplib.FTP(cfg['ftp_server'])
        ftp.login("anonymous", cfg['contact'])
        ftp.cwd(cfg['ftp_directory'])
        # ftp.dir(data.append)
        for f in files_to_send:
            print(f"Sending {f}")
            try:
                ftp.storlines("STOR " + path.basename(f), open(f, "rb"))
                # TODO: delete file f once sent
                # print("Deleted {}".format(f))
            except ftplib.error_perm as err:
                print("Error sending", path.basename(f), ":", err)
        ftp.quit()
        print("FTP session closed.")

        for line in data:
            print("-", line)<|MERGE_RESOLUTION|>--- conflicted
+++ resolved
@@ -71,11 +71,7 @@
         else [s['call_sign'] for s in cfg.stations]  # i.e. else all stations
     # file list
     if args.askYesterday:
-<<<<<<< HEAD
-        yesterday = datetime.datetime.now(datetime.timezone.utc) - datetime.timedelta(days=1)
-=======
         yesterday = datetime.utcnow() - timedelta(days=1)
->>>>>>> afc67c45
         args.file_list.append(
             path.normpath(f"{cfg['data_path']}{path.sep}{cfg['site_name']}_{yesterday.year}-"
                           f"{yesterday.month:02d}-{yesterday.day:02d}.csv"))

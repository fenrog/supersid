# File Naming Convention and Location

SuperSID uses the parameters set in the provided configuration file passed as an
argument on the command line. By convention, the file name is "supersid.cfg". It
is possible to have more than one configuration file to launch the SuperSID
application with different parameters. For example to specify different list of
Stations to monitor or to choose between graphic or text mode interface.

The file can be located in any accessible directory provided that the fully
qualified path is given. In case no path is provided, the default path
'../Config/supersid.cfg' will be used.

## Comments

Comments are marked with a hash or a semicolon as the first character of the line.
```
   # This is a comment with a hash.
   ; This is another comment with a semicolon.
```

# File Organization

The configuration file is a simple text file formatted as a classic '.ini'
structure i.e. sections with squared brackets and a list of pairs 'key=value"

The supported sections are:

  * [PARAMETERS](#id-section1)
  * [STATION_x](#id-section2) where x is a number in [1..n]
  * [Capture](#id-section3)
  * [Email](#id-section4)
  * [FTP](#id-section5)

<div id='id-section1'/>

## [PARAMETERS]

This section groups most of the parameters identifying your SuperSID monitor.
Some optional parameters offer the possibility to change some default values
used by the program.

### Monitor Identification

  * contact: email or phone number of the SuperSID owner. *Mandatory*
  * site_name: unique identification of the SuperSID monitor. *Mandatory*
  * monitor_id: unique id to distinguish the monitors running on one site
  * longitude: in decimal form
  * latitude: in decimal form
  * utc_offset:
  * time_zone:

### Log Parameters

<<<<<<< HEAD
  * audio_sampling_rate: **48000** or **96000** (you can experiment with other
    values as long as your device supports them)
  * log_interval: number of seconds between two readings. Default is '**5**'
  seconds. Reading/sound capture lasts one second.
  * log_type: **filtered** or **raw**. When **filtered** is indicated, **bema_wing**
  function is called to smooth the raw data before writing the file else in **raw**
  mode, captured data are written 'as is'. Note that **sidfile.py** can be used
  as a utility to apply 'bema_wing' function to an existing file (raw or not)
  to smooth its data.
  * data_path: fully qualified path where files will be written. If not
  mentioned then '../Data/' is used. If the path is relative, then it is
  relative to the script folder.
  * log_format:
    - **sid_format**: one file per station with first data column as timestamp
    and second data column as captured value
    - **supersid_format**: one file for all stations. No timestamp but one data
    column per station. Each line is *log_interval* seconds after the previous,
    first line at 0:00:00UTC.
    - **supersid_extended**: one file for all stations. First data column is
    extended timestamp HH:MM:SS.mmmmm and following data column as one per
    station.
    - **both_extended**: one file per station and one file for all stations in
    supersid_extended format.
  * hourly_save: **yes** / **no** (default). If **yes** then a raw file is
  written every hour to limit data loss.

=======
  * audio_sampling_rate: **48000**, **96000** or **192000** (you can experiment with other values as long as your device supports them)
  * log_interval: number of seconds between two readings. Default is '**5**' seconds. Reading/sound capture lasts one second.
  * log_type: **filtered** or **raw**. When **filtered** is indicated, *bema_wing* function is called to smoothen the raw data before writting the file else in **raw** mode, captured data are written 'as is'. Note that *sidfile.py* can be used as an utility to apply 'bema_wing' function to an existing file (raw or not) to smoothen its data.
  * data_path: fully qualified path where files will be written. If not mentioned then '../Data/' is used. If the path is relative, then it is relative to the script folder.
  * log_format:
    - **sid_format**:<br />
      One file per station.<br />
      First data column as timestamp with *log_interval* increment, starting at at 00:00:00 UTC.<br />
      Second data column as captured value of the station.
    - **sid_extended**:<br />
      One file per station.<br />
      First data column is extended timestamp HH:MM:SS.mmmmmm,<br />
      Second data column as captured value of the station.
    - **supersid_format**:<br />
      All stations combined in one file.<br />
      No timestamp but one data column per station. Each line is *log_interval* seconds after the previous, first line at 00:00:00 UTC.<br />
      One data column per station with the captured values.<br />
      This configuration is suitable for [FTP] automatic_upload = yes.
    - **supersid_extended** (default):<br />
      All stations combined in one file.<br />
      First data column is extended timestamp HH:MM:SS.mmmmmm,<br />
      followed by one data column per station with the captured values.<br />
      This configuration is suitable for [FTP] automatic_upload = yes.
    - **both**:<br />
      The combination of **sid_format** and **supersid_format**.<br />
      This configuration is suitable for [FTP] automatic_upload = yes.
    - **both_extended**:<br />
      The combination of **sid_extended** and **supersid_extended**.<br />
      This configuration is suitable for [FTP] automatic_upload = yes.
  * hourly_save: **yes** / **no** (default). If **yes** then a raw file is written every hour to limit data loss.
  
>>>>>>> 95c5fa23
### FTP to Standford server

Version 1.4: FTP information is no longer part of the [PARAMETERS] section.
Refer to the [FTP] section below.

### Extra

<<<<<<< HEAD
  * scaling_factor: Multiple the data values by this number.
  * mode: [ignored] **Server**, **Client**, **Standalone** (default). Reserved
  for future client/server dev.
  * viewer: **text** for text mode interface, or **tk** for TkInter GUI (default)
  * bema_wing: beta_wing parameter for sidfile.filter_buffer() calculation.
  Default is '**6**'.
=======
  * scaling_factor: float, set it to **1.0**. The data captured from the sound card is multiplied with this value.
  * mode: [ignored] **Server**, **Client**, **Standalone** (default) . Reserved for future client/server dev.
  * viewer: **text** for text mode light interface or **tk** for TkInter GUI (default).
  * psd_min: float, min value for the y axis of the psd graph, **NaN** (default) means automatic scaling
  * psd_max: float, max value for the y axis of the psd graph, **NaN** (default) means automatic scaling
  * psd_ticks: int, number of ticks for the y axis of the psd graph, **0** (default) means automatic ticks.
    Fixed number of 'psd_ticks' works only in conjunction with 'psd_min' and 'psd_max'.
  * bema_wing: beta_wing parameter for sidfile.filter_buffer() calculation. Default is '**6**'.
>>>>>>> 95c5fa23
  * paper_size: one of **A3**, **A4**, **A5**, **Legal**, **Letter**
  * number_of_stations: specify the number of stations to monitor. Each station
  is described within its own section.

<div id='id-section2'/>

## [STATION_x]

Each station to monitor is enumerated from 1 till n=*number_of_stations*. For
each station, one must provide:

  * call_sign: Station ID (various VLF station lists exist like
  (http://www.aavso.org/vlf-station-list) and
  (http://en.wikipedia.org/wiki/Very_low_frequency#List_of_VLF_transmissions))
  * frequency: Transmitted frequency in Hz
  * color: [**r**, **g**, **b**, **c**, **m**, **k**] or
  [List of named colors](https://matplotlib.org/stable/gallery/color/named_colors.html) or
  [xkcd colors](https://matplotlib.org/stable/tutorials/colors/colors.html#xkcd-colors)
  Sets the line color to be used in *SuperSID_plot.py*.

<div id='id-section3'/>

## [Capture]

This section can be omitted if you plan to use the 'pyaudio' library. If you
want to use the "alsaaudio" library then you can declare:

  * Audio: python library to use **alsaaudio** (default for Linux), **sounddevice**
  (default for Windows) or **pyaudio**
  * Card: [for alsaaudio only] card name for capture. The card name is incomplete,
  thus alsaaudio is guessing the device name. This is deprecated, use Device instead.
  * Device: device name for capture. **plughw:CARD=Generic,DEV=0** (default for
    Linux), **MME: Microsoft Sound Mapper - Input** (default for Windows).
  * Format: **S16_LE** (default), **S24_3LE**, **S32_LE**
  * PeriodSize: [for alsaaudio only] period size for capture. Default is '1024'.

<div id='id-section4'/>

## [Email]

The 'supersid_plot.py' program can send you an email with the attached plot as a
PDF file. In order to use this feature, you must provide the information
necessary to contact your email server as well as which email to use.

  * from_mail: sender's email
  * email_server: email server to use (SMPT)
  * email_port: email server's port (SMPT)
  * email_tls: email server requires TLS **yes** / **no** (default)
  * email_login: [optional] if your server requires a login for identification
  * email_password: [optional] if your server requires a password for identification

<div id='id-section5'/>

## [FTP]

Group all parameters to send data to an FTP server i.e. Standford data
repository.

  * automatic_upload: [yes/no] if set to 'yes' then trigger the FTP data upload. Please refer to 'log_format' above for further details.
  * ftp_server: URL of the server (sid-ftp.stanford.edu)
  * ftp_directory: target folder on the FTP server where files should be written
  (on Standford's server: /incoming/SuperSID/NEW/)
  * local_tmp: local temporary directory used to write the files before their
  upload. If not mentioned then '../outgoing/' is used. If the path is relative,
  then it is relative to the script folder.
  * call_signs: list of recorded stations to upload. Not all recorded stations
  might be of interest. List only the most relevant one(s). The station name may optionally be followed by a colon and a number. For example "NWC:1000". This
  will cause the values for station NWC to be multiplied by 1000 before they are
  sent to the FTP server.<|MERGE_RESOLUTION|>--- conflicted
+++ resolved
@@ -51,34 +51,6 @@
 
 ### Log Parameters
 
-<<<<<<< HEAD
-  * audio_sampling_rate: **48000** or **96000** (you can experiment with other
-    values as long as your device supports them)
-  * log_interval: number of seconds between two readings. Default is '**5**'
-  seconds. Reading/sound capture lasts one second.
-  * log_type: **filtered** or **raw**. When **filtered** is indicated, **bema_wing**
-  function is called to smooth the raw data before writing the file else in **raw**
-  mode, captured data are written 'as is'. Note that **sidfile.py** can be used
-  as a utility to apply 'bema_wing' function to an existing file (raw or not)
-  to smooth its data.
-  * data_path: fully qualified path where files will be written. If not
-  mentioned then '../Data/' is used. If the path is relative, then it is
-  relative to the script folder.
-  * log_format:
-    - **sid_format**: one file per station with first data column as timestamp
-    and second data column as captured value
-    - **supersid_format**: one file for all stations. No timestamp but one data
-    column per station. Each line is *log_interval* seconds after the previous,
-    first line at 0:00:00UTC.
-    - **supersid_extended**: one file for all stations. First data column is
-    extended timestamp HH:MM:SS.mmmmm and following data column as one per
-    station.
-    - **both_extended**: one file per station and one file for all stations in
-    supersid_extended format.
-  * hourly_save: **yes** / **no** (default). If **yes** then a raw file is
-  written every hour to limit data loss.
-
-=======
   * audio_sampling_rate: **48000**, **96000** or **192000** (you can experiment with other values as long as your device supports them)
   * log_interval: number of seconds between two readings. Default is '**5**' seconds. Reading/sound capture lasts one second.
   * log_type: **filtered** or **raw**. When **filtered** is indicated, *bema_wing* function is called to smoothen the raw data before writting the file else in **raw** mode, captured data are written 'as is'. Note that *sidfile.py* can be used as an utility to apply 'bema_wing' function to an existing file (raw or not) to smoothen its data.
@@ -109,8 +81,7 @@
       The combination of **sid_extended** and **supersid_extended**.<br />
       This configuration is suitable for [FTP] automatic_upload = yes.
   * hourly_save: **yes** / **no** (default). If **yes** then a raw file is written every hour to limit data loss.
-  
->>>>>>> 95c5fa23
+
 ### FTP to Standford server
 
 Version 1.4: FTP information is no longer part of the [PARAMETERS] section.
@@ -118,14 +89,6 @@
 
 ### Extra
 
-<<<<<<< HEAD
-  * scaling_factor: Multiple the data values by this number.
-  * mode: [ignored] **Server**, **Client**, **Standalone** (default). Reserved
-  for future client/server dev.
-  * viewer: **text** for text mode interface, or **tk** for TkInter GUI (default)
-  * bema_wing: beta_wing parameter for sidfile.filter_buffer() calculation.
-  Default is '**6**'.
-=======
   * scaling_factor: float, set it to **1.0**. The data captured from the sound card is multiplied with this value.
   * mode: [ignored] **Server**, **Client**, **Standalone** (default) . Reserved for future client/server dev.
   * viewer: **text** for text mode light interface or **tk** for TkInter GUI (default).
@@ -134,7 +97,6 @@
   * psd_ticks: int, number of ticks for the y axis of the psd graph, **0** (default) means automatic ticks.
     Fixed number of 'psd_ticks' works only in conjunction with 'psd_min' and 'psd_max'.
   * bema_wing: beta_wing parameter for sidfile.filter_buffer() calculation. Default is '**6**'.
->>>>>>> 95c5fa23
   * paper_size: one of **A3**, **A4**, **A5**, **Legal**, **Letter**
   * number_of_stations: specify the number of stations to monitor. Each station
   is described within its own section.

# File Naming Convention and Location

SuperSID uses the parameters set in the provided configuration file passed as an argument on the command line. By convention, the file name is "supersid.cfg".
It is possible to have more than one configuration file to launch the SuperSID application with different parameters. For example to specify different list of Stations to monitor or to choose between graphic or text mode interface.

The file can be located in any accessible directory provided that the fully qualified path is given. In case no path is provided, the default path '../Config/supersid.cfg' will be used.

# File Organization

The configuration file is a simple text file formatted as a classic '.ini' structure i.e. sections with squared brackets and a list of pairs 'key=value"

The supported sections are:

  * [PARAMETERS](#id-section1)
  * [STATION_x](#id-section2) where x is a number in [1..n]
  * [Capture](#id-section3)
  * [Email](#id-section4)
  * [FTP](#id-section5)

<div id='id-section1'/>

## [PARAMETERS]

This section groups most of the parameters identifying your SuperSID monitor. Some optional parameters offer the possibility to change some default values used by the program.

### Monitor Identification

  * contact: email or phone number of the SuperSID owner. *Mandatory*
  * site_name: unique identification of the SuperSID monitor. *Mandatory*
  * monitor_id: unique id to distinguish the monitors running on one site
  * longitude: in decimal form
  * latitude: in decimal form
  * utc_offset:
  * time_zone:

### Log Parameters

  * audio_sampling_rate: **48000**, **96000** or **192000** (you can experiment with other values as long as your device supports them)
  * log_interval: number of seconds between two readings. Default is '**5**' seconds. Reading/sound capture lasts one second.
  * log_type: **filtered** or **raw**. When **filtered** is indicated, *bema_wing* function is called to smoothen the raw data before writting the file else in **raw** mode, captured data are written 'as is'. Note that *sidfile.py* can be used as an utility to apply 'bema_wing' function to an existing file (raw or not) to smoothen its data.
  * data_path: fully qualified path where files will be written. If not mentioned then '../Data/' is used. If the path is relative, then it is relative to the script folder.
  * log_format:
    - **sid_format**:<br />
      One file per station.<br />
      First data column as timestamp with *log_interval* increment, starting at at 00:00:00 UTC.<br />
      Second data column as captured value of the station.
    - **sid_extended**:<br />
      One file per station.<br />
      First data column is extended timestamp HH:MM:SS.mmmmmm,<br />
      Second data column as captured value of the station.
    - **supersid_format**:<br />
      All stations combined in one file.<br />
      No timestamp but one data column per station. Each line is *log_interval* seconds after the previous, first line at 00:00:00 UTC.<br />
      One data column per station with the captured values.<br />
      This configuration is suitable for [FTP] automatic_upload = yes.
    - **supersid_extended** (default):<br />
      All stations combined in one file.<br />
      First data column is extended timestamp HH:MM:SS.mmmmmm,<br />
      followed by one data column per station with the captured values.<br />
      This configuration is suitable for [FTP] automatic_upload = yes.
    - **both**:<br />
      The combination of **sid_format** and **supersid_format**.<br />
      This configuration is suitable for [FTP] automatic_upload = yes.
    - **both_extended**:<br />
      The combination of **sid_extended** and **supersid_extended**.<br />
      This configuration is suitable for [FTP] automatic_upload = yes.
  * hourly_save: **yes** / **no** (default). If **yes** then a raw file is written every hour to limit data loss.

### FTP to Standford server

Version 1.4: FTP information is no longer part of the [PARAMETERS] section. Refer to the [FTP] section below.

### Extra

  * scaling_factor: float, set it to **1.0**. The data captured from the sound card is multiplied with this value.
  * mode: [ignored] **Server**, **Client**, **Standalone** (default) . Reserved for future client/server dev.
  * viewer: **text** for text mode light interface or **tk** for TkInter GUI (default).
  * psd_min: float, min value for the y axis of the psd graph, **NaN** (default) means automatic scaling
  * psd_max: float, max value for the y axis of the psd graph, **NaN** (default) means automatic scaling
  * psd_ticks: int, number of ticks for the y axis of the psd graph, **0** (default) means automatic ticks.
    Fixed number of 'psd_ticks' works only in conjunction with 'psd_min' and 'psd_max'.
  * bema_wing: beta_wing parameter for sidfile.filter_buffer() calculation. Default is '**6**'.
  * paper_size: one of **A3**, **A4**, **A5**, **Legal**, **Letter**
  * number_of_stations: specify the number of stations to monitor. Each station is described within its own section.

<div id='id-section2'/>

## [STATION_x]

Each station to monitor is enumerated from 1 till n=*number_of_stations*. For each station, one must provide:

  * call_sign: Station ID (various VLF station lists exist like [AAVSO's] (http://www.aavso.org/vlf-station-list) and [Wikipedia's] (http://en.wikipedia.org/wiki/Very_low_frequency#List_of_VLF_transmissions))
  * frequency: emission frequency in Hz
  * color: [**r**, **g**, **b**, **c**, **m**, **k**] or [List of named colors](https://matplotlib.org/stable/gallery/color/named_colors.html) or [xkcd colors](https://matplotlib.org/stable/tutorials/colors/colors.html#xkcd-colors) to draw multiple graph together in *SuperSID_plot.py*.
<<<<<<< HEAD

=======
  * channel: Default is **0**. Can optionally be set to **1** if [Capture] Channels = **2**. Channels (0, 1) correspond to the (left, right) channel of a stereo audio input.
  
>>>>>>> 2121a957
<div id='id-section3'/>

## [Capture]

This section can be omitted if you plan to use the 'pyaudio' library. If you want to use the "alsaaudio" library then you can declare:

  * Audio: python library to use **alsaaudio** (default for Linux), **sounddevice** (default for Windows) or **pyaudio**
  * Card: [for alsaaudio only] card name for capture. The card name is incomplete, thus alsaaudio is guessing the device name. This is deprecated, use Device instead.
  * Device: device name for capture. **plughw:CARD=Generic,DEV=0** (default for Linux), **MME: Microsoft Sound Mapper - Input** (default for Windows).
  * Format: **S16_LE** (default), **S24_3LE**, **S32_LE**
  * PeriodSize: [for alsaaudio only] period size for capture. Default is '1024'.
<<<<<<< HEAD

=======
  * Channels: [for alsaaudio only] number of channels tp be captured. Default is **1**, can be set to **2**.
  
>>>>>>> 2121a957
<div id='id-section4'/>

## [Email]

The 'supersid_plot.py' program can send you an email with the attached plot as a PDF file. In order to use this feature, you must provide the information necessary to contact your email server as well as which email to use.

  * from_mail: sender's email
  * email_server: email server to use (SMPT)
  * email_port: email server's port (SMPT)
  * email_tls: email server requires TLS **yes** / **no** (default)
  * email_login: [optional] if your server requires a login for identification
  * email_password: [optional] if your server requires a password for identification

<div id='id-section5'/>

## [FTP]

Group all parameters to send data to an FTP server i.e. Standford data repository.

  * automatic_upload: [yes/no] if set to 'yes' then trigger the FTP data upload. Please refer to 'log_format' above for further details.
  * ftp_server: URL of the server (sid-ftp.stanford.edu)
  * ftp_directory: target folder on the FTP server where files should be written (on Standford's server: /incoming/SuperSID/NEW/)
  * local_tmp: local temporary directory used to write the files before their upload. If not mentioned then '../outgoing/' is used. If the path is relative, then it is relative to the script folder.
  * call_signs: list of recorded stations to upload. Not all recorded stations might be of interrest: list only the most relevant one(s).

## Comments

Comments are marked with a hash or a semicolon as the first character of the line.
```
   # This is a comment with a hash.
   ; This is another comment with a semicolon.
```<|MERGE_RESOLUTION|>--- conflicted
+++ resolved
@@ -92,12 +92,8 @@
   * call_sign: Station ID (various VLF station lists exist like [AAVSO's] (http://www.aavso.org/vlf-station-list) and [Wikipedia's] (http://en.wikipedia.org/wiki/Very_low_frequency#List_of_VLF_transmissions))
   * frequency: emission frequency in Hz
   * color: [**r**, **g**, **b**, **c**, **m**, **k**] or [List of named colors](https://matplotlib.org/stable/gallery/color/named_colors.html) or [xkcd colors](https://matplotlib.org/stable/tutorials/colors/colors.html#xkcd-colors) to draw multiple graph together in *SuperSID_plot.py*.
-<<<<<<< HEAD
-
-=======
   * channel: Default is **0**. Can optionally be set to **1** if [Capture] Channels = **2**. Channels (0, 1) correspond to the (left, right) channel of a stereo audio input.
   
->>>>>>> 2121a957
 <div id='id-section3'/>
 
 ## [Capture]
@@ -109,12 +105,8 @@
   * Device: device name for capture. **plughw:CARD=Generic,DEV=0** (default for Linux), **MME: Microsoft Sound Mapper - Input** (default for Windows).
   * Format: **S16_LE** (default), **S24_3LE**, **S32_LE**
   * PeriodSize: [for alsaaudio only] period size for capture. Default is '1024'.
-<<<<<<< HEAD
-
-=======
   * Channels: [for alsaaudio only] number of channels tp be captured. Default is **1**, can be set to **2**.
   
->>>>>>> 2121a957
 <div id='id-section4'/>
 
 ## [Email]

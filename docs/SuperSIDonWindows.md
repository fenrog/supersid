# SuperSID on Windows 10

## 1) Install Python

There are 2 options for setting up your python environment for SuperSID. You can either create a virtual environment to run the program (option 1.1), or you can install directly into the system environment (option 1.2).

The preferred solution is 1.1 (virtual environment) for two reasons:

a) It allows you to have virtual environments with different Python setups and
b) the audio modules *sounddevice* and *pyaudio* seem to behave better. They will offer less configuration options for audio cards but there is a higher chance to actually work as expected.

The table below is a comparison between the behaviour of installations 1.1) and 1.2) for the use of a USB sound card which can sample at 48000 Hz and 96000 Hz (and Windows is configured to 96000 Hz).<br/>
sampler.py: y = working, n = not working<br/>
supersid.py: y = working, not found = warning, numbers or crash = error<br/>
measures x kHz: y = working, cutoff = working but frequency is cut off, falling back to working default = working, nonsense signal = appears to work but the signal is nonsense, -- = not working

| <br/>module | <br/>host-API       | <br/>sampling rate | 1.1)<br/>sampler.py | <br/>supersid.py | <br/>measures f>20 kHz, f>40 kHz, f>80 kHz | 1.2)<br/>sampler.py | <br/>supersid.py | <br/>measures f>20 kHz, f>40 kHz, f>80 kHz |
|:------------|:--------------------|-------------------:|:-------------------:|:----------------:|:-------------------------------------------|:-------------------:|:----------------:|:-------------------------------------------|
| sounddevice | MME                 |              48000 |                   y |                y |                                          y |                   y |                y |                                          y |
| sounddevice | MME                 |              96000 |                   y |                y |                                          y |                   y |                y |                                          y | 
| sounddevice | MME                 |             192000 |                   y |                y |                         y cutoff at 48 kHz |                   y |                y |                         y cutoff at 48 kHz |
| sounddevice | Windows DirectSound |              48000 |                   y |                y |                                          y |                   n |        not found |          y falling back to working default |
| sounddevice | Windows DirectSound |              96000 |                   y |                y |                                          y |                   n |        not found |          y falling back to working default |
| sounddevice | Windows DirectSound |             192000 |                   y |                y |                         y cutoff at 48 kHz |                   n |        not found |                         y cutoff at 48 kHz |
| sounddevice | Windows WASAP       |              48000 |                   n |            -9997 |                                          n |                   n |        not found |          y falling back to working default |
| sounddevice | Windows WASAP       |              96000 |                   y |            -9999 |                                          n |                   n |        not found |          y falling back to working default |
| sounddevice | Windows WASAP       |             192000 |                   n |            -9997 |                                          n |                   n |        not found |                         y cutoff at 48 kHz |
| sounddevice | Windows WDM-KS      |              48000 |                   y |                y |                                          y |                   y |                y |                                          y |
| sounddevice | Windows WDM-KS      |              96000 |                   y |                y |                                          y |                   y |                y |                                          y |
| sounddevice | Windows WDM-KS      |             192000 |                   n |            -9996 |                                         -- |                   n |            -9996 |                                          n |

| <br/>module | <br/>host-API       | <br/>sampling rate | 1.1)<br/>sampler.py | <br/>supersid.py | <br/>measures f>20 kHz, f>40 kHz, f>80 kHz | 1.2)<br/>sampler.py | <br/>supersid.py | <br/>measures f>20 kHz, f>40 kHz, f>80 kHz |
|:------------|:--------------------|-------------------:|:-------------------:|:----------------:|:-------------------------------------------|:-------------------:|:----------------:|:-------------------------------------------|
| pyaudio     | MME                 |              48000 |                   y |                y |                                          y |                   y |                y |                                          y |
| pyaudio     | MME                 |              96000 |                   y |                y |                                          y |                   y |                y |                                          y |
| pyaudio     | MME                 |             192000 |                   y |                y |                         y cutoff at 48 kHz |                   y |                y |                         y cutoff at 48 kHz |
| pyaudio     | Windows DirectSound |              48000 |                   n |                y |                          n nonsense signal |                   n |        not found |          y falling back to working default |
| pyaudio     | Windows DirectSound |              96000 |                   n |                y |                          n nonsense signal |                   n |        not found |          y falling back to working default |
| pyaudio     | Windows DirectSound |             192000 |                   n |                y |                          n nonsense signal |                   n |        not found |                         y cutoff at 48 kHz |
| pyaudio     | Windows WASAP       |              48000 |                   n |            crash |                                          n |                   n |        not found |          y falling back to working default |
| pyaudio     | Windows WASAP       |              96000 |                   y |                y |                          n nonsense signal |                   n |        not found |          y falling back to working default |
| pyaudio     | Windows WASAP       |             192000 |                   n |            crash |                                          n |                   n |        not found |                         y cutoff at 48 kHz |
| pyaudio     | Windows WDM-KS      |              48000 |                   n |            crash |                                          n |                   n |            crash |                                          n |
| pyaudio     | Windows WDM-KS      |              96000 |                   n |            crash |                                          n |                   n |            crash |                                          n |
| pyaudio     | Windows WDM-KS      |             192000 |                   n |            crash |                                          n |                   n |            crash |                                          n |

### 1.1) Install Anaconda3 2021.05 including Python 3.8.12 (64 bit), create a supersid environment and install the Python modules
- Download [Anaconda 2021.05](https://repo.anaconda.com/archive/Anaconda3-2021.05-Windows-x86_64.exe)
- Install *Anaconda3-2021.05-Windows-x86_64.exe*
    - Welcome to Anaconda3 2021.05 --> Next
    - License Agreement --> I agreee
    - (x) All users (requires admin privileges) --> Next
    - Choose Install Location: keep 'C:\ProgramData\Anaconda3' --> Next
    - Advanced Installation Options: select none --> Install
    - Installation Complete --> Next
    - advertisement for PyCharm Pro --> Next
    - Completing Anaconda3 2021.05: deselect both --> Finish

Open an `Anaconda Command Promt (Anaconda3)`
```console
    > conda update -n base -c defaults conda
    > conda create --name supersid python=3.8
    > conda activate supersid
    > conda install numpy
    > conda install pandas
    > conda install matplotlib
    > conda install PyAudio
    > pip install PyPubSub
    > pip install sounddevice
    > pip install ephem
```

### 1.2) Install Python 3.13.5 (64 bit)
- Download [Python 3.13.5 (64-bit)](https://www.python.org/ftp/python/3.13.5/python-3.13.5-amd64.exe)
- Install *python-3.13.5-amd64.exe*
    - Select both [x] Use admin privileges ... and [x] Add python.exe to path, Customize installation, Next
    - Select all, including [x] py launcher [x] for all users, Next
	- Advaned options: additionally select [x] Install Python 3.13 for all users
    - Double check the install location changed to *C:\\Program Files\\Python313*
    - Install
    - Disable path length limit
    - Close

Open a `CMD` window.
```console
    > "C:\Program Files\Python313\python.exe" -m pip install --upgrade pip
```

If you choose the option 1.2 (system level install), then you'll have to replace any occurence of `python` below with `"C:\Program Files\Python313\python.exe"`.


## 2) Install SuperSID
- You can simply go to [SuperSID](https://github.com/sberl/supersid). Press the green 'Code' button and click 'Download ZIP', **or** download [supersid-master.zip](https://github.com/sberl/supersid/archive/refs/heads/master.zip) directly.
- Then extract the zip to the folder where you want to install SuperSID.

**or**

- You can first install [Git for Windows](https://gitforwindows.org/).
- Then open a GIT console in the folder you want to install SuperSID.

```console
    $ git clone https://github.com/sberl/supersid.git
```

To update (pull) to the latest version, do:
```console
<<<<<<< HEAD
    $ cd <path to your supersid installation>\supersid
=======
    $ cd <path to your supersid installation>
>>>>>>> 9061bd47
    $ git pull
```

### Install the Python 3.13.5 Python modules
If you choose the option 1.2 (system level install), then you'll have to continue the Python modules installation.
```console
    > "C:\Program Files\Python313\python.exe" -m pip install -r requirements.txt
```

## 3) Choose your Sound Card

Identify the available audio library / host API / audio device / sample rate combinations. If you have grep available, you can filter the results.

The [Thesycon USB Descriptor Dumper](https://www.thesycon.de/eng/usb_descriptordumper.shtml) may give you some insights about the device capabilities. I.e. supported sample rate and bits per sample.

If your proprietary sound card software has configuration options to select microphone input or line input, select the line input.<br/>
If your proprietary sound card software has configuration options, deselect all sound effects, set 16 bit and the desired sample rate (48000, 96000 or 192000).<br/>
If your sound card does not come with a proprietary configuration software, you may want to follow the guide [How do I Change the Sample Rate and Bit Depth on a USB Microphone?](https://www.audio-technica.com/en-us/support/audio-solutions-question-of-the-week-how-do-i-change-the-sample-rate-and-bit-depth-on-a-usb-microphone/).

- use `python sampler.py` in order to get a complete list including the errors
- use `python sampler.py | grep -v "peak freq \[0\] Hz" | grep "duration 1\.[012]"` in order to get a compact list of the acceptable candidates. This command will take a while before it outputs anything.
- use `python sampler.py | grep -v "peak freq \[0\] Hz" | grep "duration 1\.[012]" -B2 -A2` in order to get a verbose list of the acceptable one channel candidates. This command will take a while before it outputs anything.
- use `python sampler.py -n2 | grep -v "peak freq \[0, 0\] Hz" | grep "duration 1\.[012]" -B2 -A2` in order to get a verbose list of the acceptable two channel candidates. This command will take a while before it outputs anything.

```console
<<<<<<< HEAD
    > cd <path to your supersid installation>\supersid\src
=======
    > cd <path to your supersid installation>\src\
>>>>>>> 9061bd47
    > python sampler.py | grep -v "peak freq \[0\] Hz" | grep "duration 1\.[012]" -B2 -A2
```

Find the right card line you want to use based on the card name and the frequency you want to sample.
Make sure that the time is approximately one second, not fractions of a second and not multiples of a second.

The experience with a small set of sound cards leads to following rules of thumb:

- **sounddevice** behaves more gracefully than **pyaudio**
- **MME: <YourSoundCard>** is typically a good choice

Caution: The **MME** host API allows to configure higher sampling rates than the configuration of the HW or the HW allows.
It will simply upsample the data in the driver but there is a hard cutoff at the limit of the sound card configuration or at the limit of the ADC.
This cutoff will be visible in the graphical viewer of supersid.py (tk).

Selected:
```example
    sounddevice device 'MME: Microsoft Sound Mapper - Input', sampling rate 192000, format S32_LE
    sounddevice 'MME: Microsoft Sound Mapper - Input' at 192000 Hz
    192000 <class 'numpy.int32'> read from sounddevice 'MME: Microsoft Sound Mapper - Input', shape (192000,), format S32_LE, duration 1.09 sec, peak freq [9984] Hz
    [     0      0 -65536      0      0      0      0 -65536      0      0]
    Vector sum -517996544
```

The important parts are in this line<br/>
**192000** <class 'numpy.int32'> read from sounddevice '**MME: Microsoft Sound Mapper - Input**', shape (192000,), format **S32_LE**, duration 1.09 sec, peak freq [9984] Hz

The corresponding lines of the configuration file 'supersid.cfg':
```example
    [PARAMETERS]
    audio_sampling_rate = 192000

    [Capture]
    Audio = sounddevice
    Device = MME: Microsoft Sound Mapper - Input
    Format = S32_LE
```


## 4) Adapt the your supersid\Config\supersid.cfg file

See [ConfigHelp.md](./ConfigHelp.md)


## 5) Start the SuperSID program

```console
<<<<<<< HEAD
    > cd <path to your supersid installation>\supersid\src
=======
    > cd <path to your supersid installation>\src
>>>>>>> 9061bd47
    > python supersid.py -c ..\Config\supersid.cfg
```<|MERGE_RESOLUTION|>--- conflicted
+++ resolved
@@ -104,11 +104,7 @@
 
 To update (pull) to the latest version, do:
 ```console
-<<<<<<< HEAD
-    $ cd <path to your supersid installation>\supersid
-=======
     $ cd <path to your supersid installation>
->>>>>>> 9061bd47
     $ git pull
 ```
 
@@ -134,11 +130,7 @@
 - use `python sampler.py -n2 | grep -v "peak freq \[0, 0\] Hz" | grep "duration 1\.[012]" -B2 -A2` in order to get a verbose list of the acceptable two channel candidates. This command will take a while before it outputs anything.
 
 ```console
-<<<<<<< HEAD
-    > cd <path to your supersid installation>\supersid\src
-=======
     > cd <path to your supersid installation>\src\
->>>>>>> 9061bd47
     > python sampler.py | grep -v "peak freq \[0\] Hz" | grep "duration 1\.[012]" -B2 -A2
 ```
 
@@ -186,10 +178,6 @@
 ## 5) Start the SuperSID program
 
 ```console
-<<<<<<< HEAD
-    > cd <path to your supersid installation>\supersid\src
-=======
     > cd <path to your supersid installation>\src
->>>>>>> 9061bd47
     > python supersid.py -c ..\Config\supersid.cfg
 ```
--- conflicted
+++ resolved
@@ -55,22 +55,15 @@
 import urllib.error
 import ftplib
 import os
-import time
-from linecache import cache
 from os import path
 from datetime import datetime, date, timezone
 from supersid_common import script_relative_to_cwd_relative
 
 
 class NOAA_flares:
-<<<<<<< HEAD
     """This object carries a list of all x-ray flare events of a given day."""
     def __init__(self, day: object,
                  noaa_cache_path=None):
-=======
-    """This object carries a list of all events for a given day."""
-    def __init__(self, day):
->>>>>>> 6dbdaa32
         # xra_list is a list of tuples.
         # Each contains:
         # (event_number, begin_time, max_time, end_time, flare_strength)
@@ -111,13 +104,8 @@
             self.parse_noaa_event_file(file)
         else:
             # Given day is 2016 or earlier --> fetch data by https
-<<<<<<< HEAD
             # If the file is NOT in the self.cache_path directory then we need to
             # fetch it first then read line by line to grab the data
-=======
-            # If the file is NOT in the ../PRIVATE/ directory,
-            # fetch it first, then read line by line to grab the data
->>>>>>> 6dbdaa32
             # from the expected day
             file_path = self.http_fetch_ngdc()
             self.parse_ngdc_file(file_path)
@@ -168,7 +156,7 @@
         Return the full path of the data file
         """
 
-        ngdc_url = ("http://www.ngdc.noaa.gov/stp/space-weather/"
+        ngdc_url = ("https://www.ngdc.noaa.gov/stp/space-weather/"
                     "solar-data/solar-features/solar-flares/x-rays/goes/xrs/")
 
         if self.day[:4] != "2015":
@@ -179,15 +167,10 @@
         folder = self.cache_path
         file_path = path.join(folder, file_name)
         url = path.join(ngdc_url, file_name)
-<<<<<<< HEAD
         if path.isfile(file_path):
             print(f"local file {file_name} already exists")
         else:
             print(f"downloading {file_name} from www.ngdc.noaa.gov")
-=======
-        if not path.isfile(file_path):
-            print(f"Retrieving file {file_path} from URL: {url}")
->>>>>>> 6dbdaa32
             try:
                 txt = urllib.request.urlopen(url).read().decode()
             except (urllib.error.HTTPError, urllib.error.URLError) as err:
@@ -196,8 +179,6 @@
             else:
                 with open(file_path, "wt", encoding="utf-8") as fout:
                     fout.write(txt)
-        else:
-            print(f"File {file_path} already exists")
         return file_path
 
     def ftp_fetch_noaa(self):
@@ -220,11 +201,7 @@
         if path.isfile(local_file):
             print(f"local file {local_file} already exists")
         else:
-<<<<<<< HEAD
             print(f"downloading {local_file} from {noaa_ftp_host}")
-=======
-            print(f"downloading {noaa_ftp_file} from {noaa_ftp_host}")
->>>>>>> 6dbdaa32
             try:
                 ftp = ftplib.FTP(noaa_ftp_host)
                 ftp.login(user='anonymous', passwd='example@example.com')
@@ -234,43 +211,6 @@
                 ftp.quit()
             except ftplib.all_errors as err:
                 print(f"Can't retrieve FTP file {noaa_ftp_host}/{noaa_ftp_path}: {err}")
-<<<<<<< HEAD
-                return self.xra_list
-
-        # At this point we have the file in self.cache_path cache directory.
-        with open(local_file, "rt", encoding="utf-8") as goes_data:
-            for line in goes_data:
-                if (line[0] != "#") and (line[0] != ":"): #ignore comment lines
-                    fields = line.split()
-                    if len(fields) >= 9:
-                        if fields[1] == '+':
-                            fields.remove('+')
-                        if fields[6] in ('XRA',):
-                            # fields[0] eventName
-                            # fields[1] BeginTime
-                            # fields[2] MaxTime
-                            # fields[3] EndTime
-                            # fields[8] Particulars
-                            try:
-                                # 'try' necessary as few occurrences of
-                                # --:-- instead of HH:MM exist
-                                begin_time = self.t_stamp(fields[1])
-                            except (ValueError,TypeError,AttributeError):
-                                pass
-                            try:
-                                max_time = self.t_stamp(fields[2])
-                            except (ValueError,TypeError,AttributeError):
-                                max_time = begin_time
-                            try:
-                                end_time = self.t_stamp(fields[3])
-                            except (ValueError,TypeError,AttributeError):
-                                end_time = max_time
-                            self.xra_list.append((fields[0],
-                                                  begin_time,
-                                                  max_time,
-                                                  end_time,
-                                                  fields[8]))
-=======
         return local_file
 
     def parse_noaa_event_file(self,local_file):
@@ -315,11 +255,11 @@
         except FileNotFoundError:
             print(f"File {local_file} not found")
 
->>>>>>> 6dbdaa32
 
     def get_xra_list(self):
         """Return the list of tuples that contain flare data"""
         return self.xra_list
+
 
     def print_xra_list(self):
         """Print the XRA list in a readable format."""
